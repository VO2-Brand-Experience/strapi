name: 'Tests'

on:
  push:
    branches:
      - main
  pull_request:
    paths-ignore:
      - 'docs/**'
      - '**.mdx?'

concurrency:
  group: ${{ github.workflow }}-${{ github.ref_name }}
  cancel-in-progress: true

permissions:
<<<<<<< HEAD
  contents: read #  to fetch code (actions/checkout)
=======
  contents: read # to fetch code (actions/checkout)
>>>>>>> fb4f3353

jobs:
  lint:
    name: 'lint (node: ${{ matrix.node }})'
    runs-on: ubuntu-latest
    strategy:
      matrix:
        node: [14, 16, 18]
    steps:
      - uses: actions/checkout@v3
      - uses: actions/setup-node@v3
        with:
          node-version: ${{ matrix.node }}
      - uses: actions/cache@v3
        with:
          path: '**/node_modules'
          key: ${{ runner.os }}-${{ matrix.node }}-${{ hashFiles('**/yarn.lock') }}

      - run: yarn install --frozen-lockfile
      - name: Run lint
        run: yarn run -s lint

  unit_back:
    name: 'unit_back (node: ${{ matrix.node }})'
    needs: [lint]
    runs-on: ubuntu-latest
    strategy:
      matrix:
        node: [14, 16, 18]
    steps:
      - uses: actions/checkout@v3
      - uses: actions/setup-node@v3
        with:
          node-version: ${{ matrix.node }}
      - uses: actions/cache@v3
        with:
          path: '**/node_modules'
          key: ${{ runner.os }}-${{ matrix.node }}-${{ hashFiles('**/yarn.lock') }}

      - run: yarn install --frozen-lockfile
      - name: Run tests
        run: yarn run -s test:unit --coverage
      - name: Upload coverage to Codecov
        uses: codecov/codecov-action@v3
        with:
          token: ${{ secrets.CODECOV_TOKEN }}
          directory: ./coverage
          flags: back,unit_back

  unit_front:
    name: 'unit_front (node: ${{ matrix.node }})'
    needs: [lint]
    runs-on: ubuntu-latest
    strategy:
      matrix:
        node: [14, 16, 18]
    steps:
      - uses: actions/checkout@v3
      - uses: actions/setup-node@v3
        with:
          node-version: ${{ matrix.node }}
      - uses: actions/cache@v3
        with:
          path: '**/node_modules'
          key: ${{ runner.os }}-${{ matrix.node }}-${{ hashFiles('**/yarn.lock') }}

      - run: yarn install --frozen-lockfile
      - name: Build
        run: yarn build
      - name: Run test
        run: yarn run -s test:front --coverage
      - name: Upload coverage to Codecov
        uses: codecov/codecov-action@v3
        with:
          token: ${{ secrets.CODECOV_TOKEN }}
          directory: ./coverage
          flags: front,unit_front

  api_ce_pg:
    runs-on: ubuntu-latest
    needs: [lint, unit_back, unit_front]
    name: '[CE] API Integration (postgres, node: ${{ matrix.node }})'
    strategy:
      matrix:
        node: [14, 16, 18]
    services:
      postgres:
        # Docker Hub image
        image: postgres
        # Provide the password for postgres
        env:
          POSTGRES_USER: strapi
          POSTGRES_PASSWORD: strapi
          POSTGRES_DB: strapi_test
        # Set health checks to wait until postgres has started
        options: >-
          --health-cmd pg_isready
          --health-interval 10s
          --health-timeout 5s
          --health-retries 5
          -v /__w/.github/workflows/db/postgres:/docker-entrypoint-initdb.d
        ports:
          # Maps tcp port 5432 on service container to the host
          - 5432:5432
    steps:
      - uses: actions/checkout@v3
      - uses: actions/setup-node@v3
        with:
          node-version: ${{ matrix.node }}
      - uses: actions/cache@v3
        with:
          path: '**/node_modules'
          key: ${{ runner.os }}-${{ matrix.node }}-${{ hashFiles('**/yarn.lock') }}
      - run: yarn install --frozen-lockfile
      - uses: ./.github/actions/run-api-tests
        with:
          dbOptions: '--dbclient=postgres --dbhost=localhost --dbport=5432 --dbname=strapi_test --dbusername=strapi --dbpassword=strapi'

  api_ce_mysql:
    runs-on: ubuntu-latest
    needs: [lint, unit_back, unit_front]
    name: '[CE] API Integration (mysql, node: ${{ matrix.node }})'
    strategy:
      matrix:
        node: [14, 16, 18]
    services:
      mysql:
        image: bitnami/mysql:latest
        env:
          MYSQL_ROOT_PASSWORD: strapi
          MYSQL_USER: strapi
          MYSQL_PASSWORD: strapi
          MYSQL_DATABASE: strapi_test
          MYSQL_AUTHENTICATION_PLUGIN: mysql_native_password
        options: >-
          --health-cmd="mysqladmin ping"
          --health-interval=10s
          --health-timeout=5s
          --health-retries=3
        ports:
          # Maps tcp port 5432 on service container to the host
          - 3306:3306
    steps:
      - uses: actions/checkout@v3
      - uses: actions/setup-node@v3
        with:
          node-version: ${{ matrix.node }}
      - uses: actions/cache@v3
        with:
          path: '**/node_modules'
          key: ${{ runner.os }}-${{ matrix.node }}-${{ hashFiles('**/yarn.lock') }}
      - run: yarn install --frozen-lockfile
      - uses: ./.github/actions/run-api-tests
        with:
          dbOptions: '--dbclient=mysql --dbhost=localhost --dbport=3306 --dbname=strapi_test --dbusername=strapi --dbpassword=strapi'

  api_ce_mysql_5:
    runs-on: ubuntu-latest
    needs: [lint, unit_back, unit_front]
    name: '[CE] API Integration (mysql:5 , node: ${{ matrix.node }})'
    strategy:
      matrix:
        node: [14, 16, 18]
    services:
      mysql:
        image: bitnami/mysql:5.7
        env:
          MYSQL_ROOT_PASSWORD: strapi
          MYSQL_USER: strapi
          MYSQL_PASSWORD: strapi
          MYSQL_DATABASE: strapi_test
        options: >-
          --health-cmd="mysqladmin ping"
          --health-interval=10s
          --health-timeout=5s
          --health-retries=3
        ports:
          # Maps tcp port 5432 on service container to the host
          - 3306:3306
    steps:
      - uses: actions/checkout@v3
      - uses: actions/setup-node@v3
        with:
          node-version: ${{ matrix.node }}
      - uses: actions/cache@v3
        with:
          path: '**/node_modules'
          key: ${{ runner.os }}-${{ matrix.node }}-${{ hashFiles('**/yarn.lock') }}
      - run: yarn install --frozen-lockfile
      - uses: ./.github/actions/run-api-tests
        with:
          dbOptions: '--dbclient=mysql --dbhost=localhost --dbport=3306 --dbname=strapi_test --dbusername=strapi --dbpassword=strapi'

  api_ce_sqlite:
    runs-on: ubuntu-latest
    needs: [lint, unit_back, unit_front]
    name: '[CE] API Integration (sqlite: ${{ matrix.sqlite_pkg }}, node: ${{ matrix.node }})'
    strategy:
      matrix:
        node: [14, 16, 18]
        sqlite_pkg: ['better-sqlite3', 'sqlite3', '@vscode/sqlite3']
    steps:
      - uses: actions/checkout@v3
      - uses: actions/setup-node@v3
        with:
          node-version: ${{ matrix.node }}
      - uses: actions/cache@v3
        with:
          path: '**/node_modules'
          key: ${{ runner.os }}-${{ matrix.node }}-${{ hashFiles('**/yarn.lock') }}
      - run: yarn install --frozen-lockfile
      - uses: ./.github/actions/run-api-tests
        env:
          SQLITE_PKG: ${{ matrix.sqlite_pkg }}
        with:
          dbOptions: '--dbclient=sqlite-legacy --dbfile=./tmp/data.db'
  # EE
  api_ee_pg:
    runs-on: ubuntu-latest
    needs: [lint, unit_back, unit_front]
    name: '[EE] API Integration (postgres, node: ${{ matrix.node }})'
    if: github.event.pull_request.head.repo.full_name == github.repository && !(github.actor == 'dependabot[bot]' || github.actor == 'dependabot-preview[bot]')
    env:
      STRAPI_LICENSE: ${{ secrets.strapiLicense }}
    strategy:
      matrix:
        node: [14, 16, 18]
    services:
      postgres:
        # Docker Hub image
        image: postgres
        # Provide the password for postgres
        env:
          POSTGRES_USER: strapi
          POSTGRES_PASSWORD: strapi
          POSTGRES_DB: strapi_test
        # Set health checks to wait until postgres has started
        options: >-
          --health-cmd pg_isready
          --health-interval 10s
          --health-timeout 5s
          --health-retries 5
          -v /__w/.github/workflows/db/postgres:/docker-entrypoint-initdb.d
        ports:
          # Maps tcp port 5432 on service container to the host
          - 5432:5432
    steps:
      - uses: actions/checkout@v3
      - uses: actions/setup-node@v3
        with:
          node-version: ${{ matrix.node }}
      - uses: actions/cache@v3
        with:
          path: '**/node_modules'
          key: ${{ runner.os }}-${{ matrix.node }}-${{ hashFiles('**/yarn.lock') }}
      - run: yarn install --frozen-lockfile
      - uses: ./.github/actions/run-api-tests
        with:
          dbOptions: '--dbclient=postgres --dbhost=localhost --dbport=5432 --dbname=strapi_test --dbusername=strapi --dbpassword=strapi'
          runEE: true
  api_ee_mysql:
    runs-on: ubuntu-latest
    needs: [lint, unit_back, unit_front]
    name: '[EE] API Integration (mysql, node: ${{ matrix.node }})'
    if: github.event.pull_request.head.repo.full_name == github.repository && !(github.actor == 'dependabot[bot]' || github.actor == 'dependabot-preview[bot]')
    env:
      STRAPI_LICENSE: ${{ secrets.strapiLicense }}
    strategy:
      matrix:
        node: [14, 16, 18]
    services:
      mysql:
        image: bitnami/mysql:latest
        env:
          MYSQL_ROOT_PASSWORD: strapi
          MYSQL_USER: strapi
          MYSQL_PASSWORD: strapi
          MYSQL_DATABASE: strapi_test
          MYSQL_AUTHENTICATION_PLUGIN: mysql_native_password
        options: >-
          --health-cmd="mysqladmin ping"
          --health-interval=10s
          --health-timeout=5s
          --health-retries=3
        ports:
          # Maps tcp port 5432 on service container to the host
          - 3306:3306
    steps:
      - uses: actions/checkout@v3
      - uses: actions/setup-node@v3
        with:
          node-version: ${{ matrix.node }}
      - uses: actions/cache@v3
        with:
          path: '**/node_modules'
          key: ${{ runner.os }}-${{ matrix.node }}-${{ hashFiles('**/yarn.lock') }}
      - run: yarn install --frozen-lockfile
      - uses: ./.github/actions/run-api-tests
        with:
          dbOptions: '--dbclient=mysql --dbhost=localhost --dbport=3306 --dbname=strapi_test --dbusername=strapi --dbpassword=strapi'
          runEE: true

  api_ee_sqlite:
    runs-on: ubuntu-latest
    needs: [lint, unit_back, unit_front]
    name: '[EE] API Integration (sqlite: ${{ matrix.sqlite_pkg }}, node: ${{ matrix.node }})'
    if: github.event.pull_request.head.repo.full_name == github.repository && !(github.actor == 'dependabot[bot]' || github.actor == 'dependabot-preview[bot]')
    env:
      STRAPI_LICENSE: ${{ secrets.strapiLicense }}
    strategy:
      matrix:
        node: [14, 16, 18]
        sqlite_pkg: ['better-sqlite3', 'sqlite3', '@vscode/sqlite3']
    steps:
      - uses: actions/checkout@v3
      - uses: actions/setup-node@v3
        with:
          node-version: ${{ matrix.node }}
      - uses: actions/cache@v3
        with:
          path: '**/node_modules'
          key: ${{ runner.os }}-${{ matrix.node }}-${{ hashFiles('**/yarn.lock') }}
      - run: yarn install --frozen-lockfile
      - uses: ./.github/actions/run-api-tests
        env:
          SQLITE_PKG: ${{ matrix.sqlite_pkg }}
        with:
          dbOptions: '--dbclient=sqlite --dbfile=./tmp/data.db'
          runEE: true<|MERGE_RESOLUTION|>--- conflicted
+++ resolved
@@ -14,11 +14,7 @@
   cancel-in-progress: true
 
 permissions:
-<<<<<<< HEAD
-  contents: read #  to fetch code (actions/checkout)
-=======
   contents: read # to fetch code (actions/checkout)
->>>>>>> fb4f3353
 
 jobs:
   lint:
