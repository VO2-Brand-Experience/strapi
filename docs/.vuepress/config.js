--- conflicted
+++ resolved
@@ -96,11 +96,6 @@
           children: [
             '/3.0.0-beta.x/concepts/concepts',
             '/3.0.0-beta.x/guides/api-endpoints',
-<<<<<<< HEAD
-            '/3.0.0-beta.x/guides/api-documentation',
-=======
-            '/3.0.0-beta.x/guides/authentication',
->>>>>>> ddce768d
             '/3.0.0-beta.x/configurations/configurations',
             '/3.0.0-beta.x/guides/controllers',
             '/3.0.0-beta.x/guides/databases',
@@ -135,13 +130,10 @@
         {
           collapsable: true,
           title: '📦 Plugins',
-<<<<<<< HEAD
           children: [
             '/3.0.0-beta.x/plugins/users-permissions',
-          ],
-=======
-          children: ['/3.0.0-beta.x/plugins/documentation'],
->>>>>>> ddce768d
+            '/3.0.0-beta.x/plugins/documentation'
+          ],
         },
         {
           collapsable: true,
