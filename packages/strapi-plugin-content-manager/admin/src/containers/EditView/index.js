import React, {
  memo,
  useCallback,
  useMemo,
  useEffect,
  useReducer,
  useRef,
} from 'react';
import PropTypes from 'prop-types';
import { get } from 'lodash';
import { useHistory, useLocation } from 'react-router-dom';
<<<<<<< HEAD
import { BackHeader, getQueryParameters, LiLink } from 'strapi-helper-plugin';
=======
import { BackHeader, LiLink } from 'strapi-helper-plugin';
>>>>>>> 46c32055
import pluginId from '../../pluginId';
import Container from '../../components/Container';
import DynamicZone from '../../components/DynamicZone';
import FormWrapper from '../../components/FormWrapper';
import FieldComponent from '../../components/FieldComponent';
import Inputs from '../../components/Inputs';
import SelectWrapper from '../../components/SelectWrapper';
import EditViewDataManagerProvider from '../EditViewDataManagerProvider';
import EditViewProvider from '../EditViewProvider';
import Header from './Header';
<<<<<<< HEAD
import getInjectedComponents from './utils/getComponents';
import createAttributesLayout from './utils/createAttributesLayout';
import { LinkWrapper, SubWrapper } from './components';
=======
import createAttributesLayout from './utils/createAttributesLayout';
import { LinkWrapper, SubWrapper } from './components';
import getInjectedComponents from '../../utils/getComponents';
>>>>>>> 46c32055
import init from './init';
import reducer, { initialState } from './reducer';

const EditView = ({
<<<<<<< HEAD
=======
  components,
>>>>>>> 46c32055
  currentEnvironment,
  emitEvent,
  layouts,
  plugins,
  slug,
}) => {
  const formatLayoutRef = useRef();
  formatLayoutRef.current = createAttributesLayout;
  // Retrieve push to programmatically navigate between views
  const { push } = useHistory();
  // Retrieve the search
  const { search } = useLocation();
  // eslint-disable-next-line react-hooks/exhaustive-deps
  const [reducerState, dispatch] = useReducer(reducer, initialState, () =>
    init(initialState)
  );
  const allLayoutData = useMemo(() => get(layouts, [slug], {}), [
    layouts,
    slug,
  ]);
  const currentContentTypeLayoutData = useMemo(
    () => get(allLayoutData, ['contentType'], {}),
    [allLayoutData]
  );
  const currentContentTypeLayout = useMemo(
    () => get(currentContentTypeLayoutData, ['layouts', 'edit'], []),
    [currentContentTypeLayoutData]
  );
  const currentContentTypeLayoutRelations = useMemo(
    () => get(currentContentTypeLayoutData, ['layouts', 'editRelations'], []),
    [currentContentTypeLayoutData]
  );
  const currentContentTypeSchema = useMemo(
    () => get(currentContentTypeLayoutData, ['schema'], {}),
    [currentContentTypeLayoutData]
  );
<<<<<<< HEAD
  const source = getQueryParameters(search, 'source');
=======
>>>>>>> 46c32055

  const getFieldMetas = useCallback(
    fieldName => {
      return get(
        currentContentTypeLayoutData,
        ['metadatas', fieldName, 'edit'],
        {}
      );
    },
    [currentContentTypeLayoutData]
  );
  const getField = useCallback(
    fieldName => {
      return get(currentContentTypeSchema, ['attributes', fieldName], {});
    },
    [currentContentTypeSchema]
  );
  const getFieldType = useCallback(
    fieldName => {
      return get(getField(fieldName), ['type'], '');
    },
    [getField]
  );
  const getFieldComponentUid = useCallback(
    fieldName => {
      return get(getField(fieldName), ['component'], '');
    },
    [getField]
  );
<<<<<<< HEAD
=======

>>>>>>> 46c32055
  // Check if a block is a dynamic zone
  const isDynamicZone = useCallback(
    block => {
      return block.every(subBlock => {
        return subBlock.every(obj => getFieldType(obj.name) === 'dynamiczone');
      });
    },
    [getFieldType]
  );

  useEffect(() => {
    // Force state to be cleared when navigation from one entry to another
    dispatch({ type: 'RESET_PROPS' });
    dispatch({
      type: 'SET_LAYOUT_DATA',
      formattedContentTypeLayout: formatLayoutRef.current(
        currentContentTypeLayout,
        currentContentTypeSchema.attributes
      ),
    });
  }, [currentContentTypeLayout, currentContentTypeSchema.attributes]);

  const {
    formattedContentTypeLayout,
    isDraggingComponent,
  } = reducerState.toJS();

  // We can't use the getQueryParameters helper here because the search
  // can contain 'redirectUrl' several times since we can navigate between documents
  const redirectURL = search
    .split('redirectUrl=')
    .filter((_, index) => index !== 0)
    .join('');
  const redirectToPreviousPage = () => push(redirectURL);

  return (
    <EditViewProvider
      allLayoutData={allLayoutData}
<<<<<<< HEAD
=======
      components={components}
>>>>>>> 46c32055
      layout={currentContentTypeLayoutData}
      isDraggingComponent={isDraggingComponent}
      setIsDraggingComponent={() => {
        dispatch({
          type: 'SET_IS_DRAGGING_COMPONENT',
        });
      }}
      unsetIsDraggingComponent={() => {
        dispatch({
          type: 'UNSET_IS_DRAGGING_COMPONENT',
        });
      }}
    >
      <EditViewDataManagerProvider
        allLayoutData={allLayoutData}
        redirectToPreviousPage={redirectToPreviousPage}
        slug={slug}
      >
        <BackHeader onClick={() => redirectToPreviousPage()} />
        <Container className="container-fluid">
          <Header />
<<<<<<< HEAD
          <div className="row">
            <div className="col-md-12 col-lg-9">
=======
          <div className="row" style={{ paddingTop: 3 }}>
            <div className="col-md-12 col-lg-9" style={{ marginBottom: 13 }}>
>>>>>>> 46c32055
              {formattedContentTypeLayout.map((block, blockIndex) => {
                if (isDynamicZone(block)) {
                  const {
                    0: {
                      0: { name },
                    },
                  } = block;
                  const { max, min } = getField(name);

                  return (
                    <DynamicZone
                      key={blockIndex}
                      name={name}
                      max={max}
                      min={min}
                    />
                  );
                }

                return (
                  <FormWrapper key={blockIndex}>
                    {block.map((fieldsBlock, fieldsBlockIndex) => {
                      return (
                        <div className="row" key={fieldsBlockIndex}>
                          {fieldsBlock.map(({ name, size }, fieldIndex) => {
                            const isComponent =
                              getFieldType(name) === 'component';

                            if (isComponent) {
                              const componentUid = getFieldComponentUid(name);
                              const isRepeatable = get(
                                getField(name),
                                'repeatable',
                                false
                              );
                              const { max, min } = getField(name);

                              const label = get(
                                getFieldMetas(name),
                                'label',
                                componentUid
                              );

                              return (
                                <FieldComponent
                                  key={componentUid}
                                  componentUid={componentUid}
                                  isRepeatable={isRepeatable}
                                  label={label}
                                  max={max}
                                  min={min}
                                  name={name}
                                />
                              );
                            }

                            return (
                              <div className={`col-${size}`} key={name}>
                                <Inputs
                                  autoFocus={
                                    blockIndex === 0 &&
                                    fieldsBlockIndex === 0 &&
                                    fieldIndex === 0
                                  }
                                  keys={name}
                                  layout={currentContentTypeLayoutData}
                                  name={name}
                                  onChange={() => {}}
                                />
                              </div>
                            );
                          })}
                        </div>
                      );
                    })}
                  </FormWrapper>
                );
              })}
            </div>

            <div className="col-md-12 col-lg-3">
              {currentContentTypeLayoutRelations.length > 0 && (
                <SubWrapper
                  style={{ padding: '0 20px 1px', marginBottom: '26px' }}
                >
                  <div style={{ paddingTop: '22px' }}>
                    {currentContentTypeLayoutRelations.map(relationName => {
                      const relation = get(
                        currentContentTypeLayoutData,
                        ['schema', 'attributes', relationName],
                        {}
                      );
                      const relationMetas = get(
                        currentContentTypeLayoutData,
                        ['metadatas', relationName, 'edit'],
                        {}
                      );

                      return (
                        <SelectWrapper
                          {...relation}
                          {...relationMetas}
                          key={relationName}
                          name={relationName}
                          relationsType={relation.relationType}
                        />
                      );
                    })}
                  </div>
                </SubWrapper>
              )}
              <LinkWrapper>
                <ul>
                  <LiLink
                    message={{
                      id: 'app.links.configure-view',
                    }}
                    icon="layout"
                    key={`${pluginId}.link`}
<<<<<<< HEAD
                    // url={`/plugins/${pluginId}/ctm-configurations/edit-settings/content-types/${slug}${`?source=${source}`}`}
                    url={`ctm-configurations/edit-settings/content-types${`?source=${source}`}`}
=======
                    url={`ctm-configurations/edit-settings/content-types`}
>>>>>>> 46c32055
                    onClick={() => {
                      // emitEvent('willEditContentTypeLayoutFromEditView');
                    }}
                  />
                  {getInjectedComponents(
                    'right.links',
                    plugins,
                    currentEnvironment,
                    slug,
                    emitEvent,
                    true
                  )}
                </ul>
              </LinkWrapper>
            </div>
          </div>
        </Container>
      </EditViewDataManagerProvider>
    </EditViewProvider>
  );
};

EditView.defaultProps = {
  currentEnvironment: 'production',
  emitEvent: () => {},
  plugins: {},
};

EditView.propTypes = {
  currentEnvironment: PropTypes.string,
<<<<<<< HEAD
=======
  components: PropTypes.array.isRequired,
>>>>>>> 46c32055
  emitEvent: PropTypes.func,
  layouts: PropTypes.object.isRequired,
  slug: PropTypes.string.isRequired,
  plugins: PropTypes.object,
};

export { EditView };
export default memo(EditView);<|MERGE_RESOLUTION|>--- conflicted
+++ resolved
@@ -9,11 +9,7 @@
 import PropTypes from 'prop-types';
 import { get } from 'lodash';
 import { useHistory, useLocation } from 'react-router-dom';
-<<<<<<< HEAD
-import { BackHeader, getQueryParameters, LiLink } from 'strapi-helper-plugin';
-=======
 import { BackHeader, LiLink } from 'strapi-helper-plugin';
->>>>>>> 46c32055
 import pluginId from '../../pluginId';
 import Container from '../../components/Container';
 import DynamicZone from '../../components/DynamicZone';
@@ -24,23 +20,14 @@
 import EditViewDataManagerProvider from '../EditViewDataManagerProvider';
 import EditViewProvider from '../EditViewProvider';
 import Header from './Header';
-<<<<<<< HEAD
-import getInjectedComponents from './utils/getComponents';
-import createAttributesLayout from './utils/createAttributesLayout';
-import { LinkWrapper, SubWrapper } from './components';
-=======
 import createAttributesLayout from './utils/createAttributesLayout';
 import { LinkWrapper, SubWrapper } from './components';
 import getInjectedComponents from '../../utils/getComponents';
->>>>>>> 46c32055
 import init from './init';
 import reducer, { initialState } from './reducer';
 
 const EditView = ({
-<<<<<<< HEAD
-=======
   components,
->>>>>>> 46c32055
   currentEnvironment,
   emitEvent,
   layouts,
@@ -77,10 +64,6 @@
     () => get(currentContentTypeLayoutData, ['schema'], {}),
     [currentContentTypeLayoutData]
   );
-<<<<<<< HEAD
-  const source = getQueryParameters(search, 'source');
-=======
->>>>>>> 46c32055
 
   const getFieldMetas = useCallback(
     fieldName => {
@@ -110,10 +93,7 @@
     },
     [getField]
   );
-<<<<<<< HEAD
-=======
-
->>>>>>> 46c32055
+
   // Check if a block is a dynamic zone
   const isDynamicZone = useCallback(
     block => {
@@ -152,10 +132,7 @@
   return (
     <EditViewProvider
       allLayoutData={allLayoutData}
-<<<<<<< HEAD
-=======
       components={components}
->>>>>>> 46c32055
       layout={currentContentTypeLayoutData}
       isDraggingComponent={isDraggingComponent}
       setIsDraggingComponent={() => {
@@ -177,13 +154,8 @@
         <BackHeader onClick={() => redirectToPreviousPage()} />
         <Container className="container-fluid">
           <Header />
-<<<<<<< HEAD
-          <div className="row">
-            <div className="col-md-12 col-lg-9">
-=======
           <div className="row" style={{ paddingTop: 3 }}>
             <div className="col-md-12 col-lg-9" style={{ marginBottom: 13 }}>
->>>>>>> 46c32055
               {formattedContentTypeLayout.map((block, blockIndex) => {
                 if (isDynamicZone(block)) {
                   const {
@@ -303,12 +275,7 @@
                     }}
                     icon="layout"
                     key={`${pluginId}.link`}
-<<<<<<< HEAD
-                    // url={`/plugins/${pluginId}/ctm-configurations/edit-settings/content-types/${slug}${`?source=${source}`}`}
-                    url={`ctm-configurations/edit-settings/content-types${`?source=${source}`}`}
-=======
                     url={`ctm-configurations/edit-settings/content-types`}
->>>>>>> 46c32055
                     onClick={() => {
                       // emitEvent('willEditContentTypeLayoutFromEditView');
                     }}
@@ -339,10 +306,7 @@
 
 EditView.propTypes = {
   currentEnvironment: PropTypes.string,
-<<<<<<< HEAD
-=======
   components: PropTypes.array.isRequired,
->>>>>>> 46c32055
   emitEvent: PropTypes.func,
   layouts: PropTypes.object.isRequired,
   slug: PropTypes.string.isRequired,
