{
  "name": "strapi-plugin-content-manager",
  "version": "3.0.0-beta.18.8",
  "description": "A powerful UI to easily manage your data.",
  "strapi": {
    "name": "Content Manager",
    "icon": "plug",
    "description": "content-manager.plugin.description",
    "required": true
  },
  "dependencies": {
    "@sindresorhus/slugify": "0.9.1",
    "classnames": "^2.2.6",
    "codemirror": "^5.46.0",
    "draft-js": "^0.10.5",
    "immutable": "^3.8.2",
    "invariant": "^2.2.1",
    "lodash": "^4.17.11",
    "pluralize": "^7.0.0",
    "react": "^16.9.0",
    "react-dom": "^16.9.0",
    "react-intl": "^2.8.0",
    "react-redux": "^7.0.2",
    "react-router": "^5.0.0",
    "react-router-dom": "^5.0.0",
    "react-select": "^3.0.4",
    "react-transition-group": "^2.5.0",
    "reactstrap": "^5.0.0",
    "redux": "^4.0.1",
    "redux-immutable": "^4.0.0",
    "reselect": "^3.0.1",
    "showdown": "^1.9.0",
<<<<<<< HEAD
    "strapi-helper-plugin": "3.0.0-beta.18.7",
    "strapi-utils": "3.0.0-beta.18.7",
=======
    "strapi-helper-plugin": "3.0.0-beta.18.8",
    "strapi-utils": "3.0.0-beta.18.8",
    "styled-components": "^4.2.0",
>>>>>>> ed6595da
    "yup": "^0.27.0"
  },
  "author": {
    "name": "Strapi team",
    "email": "hi@strapi.io",
    "url": "http://strapi.io"
  },
  "maintainers": [
    {
      "name": "Strapi team",
      "email": "hi@strapi.io",
      "url": "http://strapi.io"
    }
  ],
  "repository": {
    "type": "git",
    "url": "git://github.com/strapi/strapi.git"
  },
  "engines": {
    "node": ">=10.0.0",
    "npm": ">=6.0.0"
  },
  "license": "MIT",
  "gitHead": "c85658a19b8fef0f3164c19693a45db305dc07a9"
}<|MERGE_RESOLUTION|>--- conflicted
+++ resolved
@@ -30,14 +30,8 @@
     "redux-immutable": "^4.0.0",
     "reselect": "^3.0.1",
     "showdown": "^1.9.0",
-<<<<<<< HEAD
-    "strapi-helper-plugin": "3.0.0-beta.18.7",
-    "strapi-utils": "3.0.0-beta.18.7",
-=======
     "strapi-helper-plugin": "3.0.0-beta.18.8",
     "strapi-utils": "3.0.0-beta.18.8",
-    "styled-components": "^4.2.0",
->>>>>>> ed6595da
     "yup": "^0.27.0"
   },
   "author": {
