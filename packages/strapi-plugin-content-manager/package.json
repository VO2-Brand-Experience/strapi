--- conflicted
+++ resolved
@@ -32,16 +32,10 @@
     "redux-immutable": "^4.0.0",
     "reselect": "^3.0.1",
     "showdown": "^1.9.0",
-<<<<<<< HEAD
-    "strapi-helper-plugin": "3.0.0-beta.14",
-    "strapi-utils": "3.0.0-beta.14",
+    "strapi-helper-plugin": "3.0.0-beta.15",
+    "strapi-utils": "3.0.0-beta.15",
     "styled-components": "^4.2.0",
     "yup": "^0.27.0"
-=======
-    "strapi-helper-plugin": "3.0.0-beta.15",
-    "strapi-utils": "3.0.0-beta.15",
-    "styled-components": "^4.2.0"
->>>>>>> fe2c2dcc
   },
   "author": {
     "name": "Strapi team",
