{
  "name": "strapi-mongoose",
<<<<<<< HEAD
  "version": "3.0.0-alpha.6.3",
=======
  "version": "3.0.0-alpha.6.4",
>>>>>>> 09c38cfb
  "description": "Mongoose hook for the Strapi framework",
  "homepage": "http://strapi.io",
  "keywords": [
    "mongoose",
    "hook",
    "orm",
    "nosql",
    "strapi"
  ],
  "directories": {
    "lib": "./lib"
  },
  "main": "./lib",
  "dependencies": {
    "lodash": "^4.17.4",
    "mongoose": "^4.11.10",
    "mongoose-double": "0.0.1",
    "mongoose-float": "^1.0.2",
    "pluralize": "^6.0.0",
<<<<<<< HEAD
    "strapi-utils": "3.0.0-alpha.6.3"
=======
    "strapi-utils": "3.0.0-alpha.6.4"
>>>>>>> 09c38cfb
  },
  "strapi": {
    "isHook": true
  },
  "author": {
    "email": "hi@strapi.io",
    "name": "Strapi team",
    "url": "http://strapi.io"
  },
  "maintainers": [
    {
      "name": "Strapi team",
      "email": "hi@strapi.io",
      "url": "http://strapi.io"
    }
  ],
  "repository": {
    "type": "git",
    "url": "git://github.com/strapi/strapi.git"
  },
  "bugs": {
    "url": "https://github.com/strapi/strapi/issues"
  },
  "engines": {
    "node": ">= 8.0.0",
    "npm": ">= 5.3.0"
  },
  "license": "MIT"
}<|MERGE_RESOLUTION|>--- conflicted
+++ resolved
@@ -1,10 +1,6 @@
 {
   "name": "strapi-mongoose",
-<<<<<<< HEAD
-  "version": "3.0.0-alpha.6.3",
-=======
   "version": "3.0.0-alpha.6.4",
->>>>>>> 09c38cfb
   "description": "Mongoose hook for the Strapi framework",
   "homepage": "http://strapi.io",
   "keywords": [
@@ -24,11 +20,7 @@
     "mongoose-double": "0.0.1",
     "mongoose-float": "^1.0.2",
     "pluralize": "^6.0.0",
-<<<<<<< HEAD
-    "strapi-utils": "3.0.0-alpha.6.3"
-=======
     "strapi-utils": "3.0.0-alpha.6.4"
->>>>>>> 09c38cfb
   },
   "strapi": {
     "isHook": true
