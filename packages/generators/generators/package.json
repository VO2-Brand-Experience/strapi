--- conflicted
+++ resolved
@@ -1,10 +1,6 @@
 {
   "name": "@strapi/generators",
-<<<<<<< HEAD
-  "version": "4.10.8",
-=======
   "version": "4.11.0",
->>>>>>> 0de06a00
   "description": "Interactive API generator.",
   "keywords": [
     "strapi",
@@ -49,13 +45,8 @@
   },
   "dependencies": {
     "@sindresorhus/slugify": "1.1.0",
-<<<<<<< HEAD
-    "@strapi/typescript-utils": "4.10.8",
-    "@strapi/utils": "4.10.8",
-=======
     "@strapi/typescript-utils": "4.11.0",
     "@strapi/utils": "4.11.0",
->>>>>>> 0de06a00
     "chalk": "4.1.2",
     "copyfiles": "2.4.1",
     "fs-extra": "10.0.0",
@@ -64,13 +55,8 @@
     "pluralize": "8.0.0"
   },
   "devDependencies": {
-<<<<<<< HEAD
-    "eslint-config-custom": "4.10.8",
-    "tsconfig": "4.10.8"
-=======
     "eslint-config-custom": "4.11.0",
     "tsconfig": "4.11.0"
->>>>>>> 0de06a00
   },
   "engines": {
     "node": ">=14.19.1 <=18.x.x",
