{
  "name": "@strapi/generate-new",
<<<<<<< HEAD
  "version": "4.10.8",
=======
  "version": "4.11.0",
>>>>>>> 0de06a00
  "description": "Generate a new Strapi application.",
  "keywords": [
    "generate",
    "generator",
    "strapi"
  ],
  "homepage": "https://strapi.io",
  "bugs": {
    "url": "https://github.com/strapi/strapi/issues"
  },
  "repository": {
    "type": "git",
    "url": "git://github.com/strapi/strapi.git"
  },
  "license": "SEE LICENSE IN LICENSE",
  "author": {
    "name": "Strapi Solutions SAS",
    "email": "hi@strapi.io",
    "url": "https://strapi.io"
  },
  "maintainers": [
    {
      "name": "Strapi Solutions SAS",
      "email": "hi@strapi.io",
      "url": "https://strapi.io"
    }
  ],
  "main": "./dist/index.js",
  "types": "./dist/index.d.ts",
  "files": [
    "./dist"
  ],
  "scripts": {
    "build": "run -T tsc && run copy-files",
    "build:ts": "run build",
    "watch": "run -T tsc -w --preserveWatchOutput",
    "clean": "run -T rimraf ./dist",
    "prepublishOnly": "yarn clean && yarn build",
    "copy-files": "copyfiles -u 1 -a 'src/resources/files/**/*' 'src/resources/dot-files/**/*' 'src/resources/**/*.template' dist",
    "lint": "run -T eslint ."
  },
  "dependencies": {
    "@sentry/node": "6.19.7",
    "chalk": "^4.1.2",
    "execa": "5.1.1",
    "fs-extra": "10.0.0",
    "inquirer": "8.2.5",
    "lodash": "4.17.21",
    "node-fetch": "^2.6.9",
    "node-machine-id": "^1.1.10",
    "ora": "^5.4.1",
    "semver": "7.3.8",
    "tar": "6.1.13"
  },
  "engines": {
    "node": ">=14.19.1 <=18.x.x",
    "npm": ">=6.0.0"
  },
  "devDependencies": {
    "copyfiles": "2.4.1"
  }
}<|MERGE_RESOLUTION|>--- conflicted
+++ resolved
@@ -1,10 +1,6 @@
 {
   "name": "@strapi/generate-new",
-<<<<<<< HEAD
-  "version": "4.10.8",
-=======
   "version": "4.11.0",
->>>>>>> 0de06a00
   "description": "Generate a new Strapi application.",
   "keywords": [
     "generate",
