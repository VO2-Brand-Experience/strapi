--- conflicted
+++ resolved
@@ -43,15 +43,10 @@
   "Auth.form.error.code.provide": "Incorrect code provided.",
   "Auth.form.error.password.matching": "Passwords do not match.",
   "Auth.form.error.params.provide": "Incorrect params provided.",
-<<<<<<< HEAD
   "Auth.form.error.username.taken": "Username is already taken.",
   "Auth.form.error.email.taken": "Email is already taken.",
   "Auth.form.error.blocked": "Your account has been blocked by the administrator.",
-=======
-  "Auth.form.error.username.taken": "Username is already taken",
-  "Auth.form.error.email.taken": "Email is already taken",
   "Auth.form.error.ratelimit": "Too many attempts, please try again in a minute.",
->>>>>>> d30b03fd
 
   "Auth.link.forgot-password": "Forgot your password?",
   "Auth.link.ready": "Ready to sign in?",
