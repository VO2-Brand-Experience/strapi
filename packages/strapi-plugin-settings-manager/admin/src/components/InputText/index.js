/**
*
* InputText
* Customization
*   - deactivateErrorHighlight: bool
*     allow the user to remove bootstrap class 'has-danger' on the inputText
*   - customBootstrapClass : string
*     overrides the default 'col-md-6' on the inputText
*   - handleBlur: function
*     overrides the default input validations
*   - errors : array
*   - noErrorsDescription : bool
*     prevent from displaying errors messages
*
* Required
*  - name : string
*  - handleChange : function
*  - value : string
*  - target : string
*  - validations : object
*
* Optionnal
* - description : input description
* - handleFocus : function
* - placeholder : string if set to "" nothing will display
*
* - styles are retrieved from the HOC
*/

import React from 'react';
import { isEmpty, includes, mapKeys, reject, map, isObject, union, findIndex, uniqBy, remove } from 'lodash';
import { FormattedMessage } from 'react-intl';
import WithInput from 'components/WithInput';

class InputText extends React.Component { // eslint-disable-line react/prefer-stateless-function
  constructor(props) {
    super(props);
    this.state = {
      errors: [],
      hasInitialValue: false,
    };
  }

  componentDidMount() {
    if (this.props.value && !isEmpty(this.props.value)) {
      this.setState({ hasInitialValue: true });
    }
  }

  componentWillReceiveProps(nextProps) {
    if (this.props.errors !== nextProps.errors) {
      const errors = uniqBy(union(this.state.errors, nextProps.errors), 'id');

      if (isEmpty(nextProps.errors)) remove(errors, (error) => error.id === 'settings-manager.request.error.database.exist');
      this.setState({ errors });
    }
  }

  handleBlur = ({ target }) => {
    // prevent error display if input is initially empty
    if (!isEmpty(target.value) || this.state.hasInitialValue) {
      // validates basic string validations
      // add custom logic here such as alerts...
      // specific check for db
      const indexErrorDbExist = findIndex(this.props.errors, ['id', 'settings-manager.request.error.database.exist']);
      const errors = indexErrorDbExist !== -1 ?
        uniqBy(union(this.props.errors, this.validate(target.value)), 'id') : this.validate(target.value);

      this.setState({ errors, hasInitialValue: true });
    }
  }

  // Basic string validations
  validate = (value) => {
    let errors = [];
    // handle i18n
    const requiredError = { id: 'settings-manager.request.error.validation.required' };
    mapKeys(this.props.validations, (validationValue, validationKey) => {
      switch (validationKey) {
        case 'maxLength':
          if (value.length > validationValue) {
            errors.push({ id: 'settings-manager.request.error.validation.maxLength' });
          }
          break;
        case 'minLength':
          if (value.length < validationValue) {
            errors.push({ id: 'settings-manager.request.error.validation.minLength' });
          }
          break;
        case 'required':
          if (value.length === 0) {
            errors.push({ id: 'settings-manager.request.error.validation.required' });
          }
          break;
        case 'regex':
          if (!new RegExp(validationValue).test(value)) {
            errors.push({ id: 'settings-manager.request.error.validation.regex' });
          }
          break;
        default:
          errors = [];
      }
    });

    if (includes(errors, requiredError)) {
      errors = reject(errors, (error) => error !== requiredError);
    }
    return errors;
  }

  renderErrors = () => { // eslint-disable-line consistent-return
    if (!this.props.noErrorsDescription) {
      return (
        map(this.state.errors, (error, key) => {
          const displayError = isObject(error) && error.id
            ? <FormattedMessage {...error} />
            : error;
          return (
            <div key={key} className="form-control-feedback" style={{marginBottom: '1.8rem'}}>{displayError}</div>
          );
        })
      );
    }
  }

  renderFormattedInput = (handleBlur, inputValue, placeholder, marginBottom) => (
    <FormattedMessage id={`settings-manager.${placeholder}`}>
      {(message) => (
        <input
          name={this.props.target}
          id={this.props.name}
          onBlur={handleBlur}
          onFocus={this.props.handleFocus}
          onChange={this.props.handleChange}
          value={inputValue}
          type="text"
          className={`form-control ${this.state.errors? 'form-control-danger' : ''}`}
          placeholder={message}
          autoComplete="off"
          style={{marginBottom}}
        />
      )}
    </FormattedMessage>
  )

  render() {
    const inputValue = this.props.value || '';
    // override default onBlur
    const handleBlur = this.props.handleBlur || this.handleBlur;
    // override bootStrapClass
    const bootStrapClass = this.props.customBootstrapClass ? this.props.customBootstrapClass : 'col-md-6';
    // set error class with override possibility
    const bootStrapClassDanger = !this.props.deactivateErrorHighlight && !isEmpty(this.state.errors) ? 'has-danger' : '';
    const placeholder = this.props.placeholder || this.props.name;

    const label = this.props.name ? <label htmlFor={this.props.name}><FormattedMessage id={`settings-manager.${this.props.name}`} /></label> : '';
    const spacer = !this.props.name ? {marginTop: '2.4rem'} : {marginTop: ''};
<<<<<<< HEAD

    const input = placeholder
      ? this.renderFormattedInput(handleBlur, inputValue, placeholder)
      : (
        <input
          name={this.props.target}
          id={this.props.name}
          onBlur={handleBlur}
          onFocus={this.props.handleFocus}
          onChange={this.props.handleChange}
          value={inputValue}
          type="text"
          className={`form-control ${this.state.errors? 'form-control-danger' : ''}`}
          placeholder={placeholder}
        />
      );
=======
    const marginBottomInput = isEmpty(this.state.errors) ? '4.3rem' : '2.4rem';
    const input = placeholder ? this.renderFormattedInput(handleBlur, inputValue, placeholder, marginBottomInput)
      : <input
        name={this.props.target}
        id={this.props.name}
        onBlur={handleBlur}
        onFocus={this.props.handleFocus}
        onChange={this.props.handleChange}
        value={inputValue}
        type="text"
        className={`form-control ${this.state.errors? 'form-control-danger' : ''}`}
        placeholder={placeholder}
        style={{marginBottom: marginBottomInput }}
      />;
>>>>>>> d855d99f


    const requiredClass = this.props.validations.required && this.props.addRequiredInputDesign ? this.props.styles.requiredClass : '';
    let marginTopSmall = this.props.inputDescription ? '-3rem' : '-1.5rem';
    if (!isEmpty(this.state.errors) && this.props.inputDescription) marginTopSmall = '-1.2rem';
    return (
      <div className={`${this.props.styles.inputText} ${bootStrapClass} ${requiredClass} ${bootStrapClassDanger}`} style={spacer}>
        {label}
        {input}
        <small style={{ marginTop: marginTopSmall }}>{this.props.inputDescription}</small>
        {this.renderErrors()}
      </div>
    );
  }
}

InputText.propTypes = {
  addRequiredInputDesign: React.PropTypes.bool.isRequired,
  customBootstrapClass: React.PropTypes.string.isRequired,
  deactivateErrorHighlight: React.PropTypes.bool.isRequired,
  errors: React.PropTypes.array.isRequired,
  handleBlur: React.PropTypes.func.isRequired,
  handleChange: React.PropTypes.func.isRequired,
  handleFocus: React.PropTypes.func.isRequired,
  inputDescription: React.PropTypes.string.isRequired,
  name: React.PropTypes.string.isRequired,
  noErrorsDescription: React.PropTypes.bool.isRequired,
  placeholder: React.PropTypes.string.isRequired,
  styles: React.PropTypes.object.isRequired,
  target: React.PropTypes.string.isRequired,
  validations: React.PropTypes.object.isRequired,
  value: React.PropTypes.string.isRequired,
}

export default WithInput(InputText); // eslint-disable-line new-cap<|MERGE_RESOLUTION|>--- conflicted
+++ resolved
@@ -155,10 +155,8 @@
 
     const label = this.props.name ? <label htmlFor={this.props.name}><FormattedMessage id={`settings-manager.${this.props.name}`} /></label> : '';
     const spacer = !this.props.name ? {marginTop: '2.4rem'} : {marginTop: ''};
-<<<<<<< HEAD
-
     const input = placeholder
-      ? this.renderFormattedInput(handleBlur, inputValue, placeholder)
+      ? this.renderFormattedInput(handleBlur, inputValue, placeholder, marginBottomInput)
       : (
         <input
           name={this.props.target}
@@ -170,25 +168,9 @@
           type="text"
           className={`form-control ${this.state.errors? 'form-control-danger' : ''}`}
           placeholder={placeholder}
+          style={{marginBottom: marginBottomInput }}
         />
       );
-=======
-    const marginBottomInput = isEmpty(this.state.errors) ? '4.3rem' : '2.4rem';
-    const input = placeholder ? this.renderFormattedInput(handleBlur, inputValue, placeholder, marginBottomInput)
-      : <input
-        name={this.props.target}
-        id={this.props.name}
-        onBlur={handleBlur}
-        onFocus={this.props.handleFocus}
-        onChange={this.props.handleChange}
-        value={inputValue}
-        type="text"
-        className={`form-control ${this.state.errors? 'form-control-danger' : ''}`}
-        placeholder={placeholder}
-        style={{marginBottom: marginBottomInput }}
-      />;
->>>>>>> d855d99f
-
 
     const requiredClass = this.props.validations.required && this.props.addRequiredInputDesign ? this.props.styles.requiredClass : '';
     let marginTopSmall = this.props.inputDescription ? '-3rem' : '-1.5rem';
