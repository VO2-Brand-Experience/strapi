{
  "attribute.WYSIWYG": "Texto (WYSIWYG)",
  "attribute.boolean": "Booleano",
  "attribute.date": "Data",
  "attribute.decimal": "Decimal",
  "attribute.email": "Email",
  "attribute.enumeration": "Enumeração",
  "attribute.float": "Float",
  "attribute.integer": "Inteiro",
  "attribute.json": "JSON",
  "attribute.media": "Mídia",
  "attribute.password": "Senha",
  "attribute.relation": "Relação",
  "attribute.string": "String",
  "attribute.text": "Texto",
  "button.attributes.add": "Adicionar Novo Campo",
  "button.contentType.add": "Adicionar Tipo de Conteúdo",
  "button.contentType.create": "Criar Tipo de Conteúdo",
  "contentType.temporaryDisplay": "(Não salvo)",
  "error.attribute.forbidden": "Este nome de atributo está reservado",
  "error.attribute.key.taken": "Este valor já existe",
  "error.attribute.sameKeyAndName": "Não pode ser igual",
  "error.attribute.taken": "O nome deste campo já existe",
  "error.contentTypeName.taken": "Este nome já existe",
  "error.validation.max": "O valor é muito alto.",
  "error.validation.maxLength": "O valor é muito longo.",
  "error.validation.min": "O valor é muito baixo.",
  "error.validation.minLength": "O valor é muito curto.",
  "error.validation.minSupMax": "Não pode ser superior",
  "error.validation.regex": "O valor não corresponde ao regex The value does not match the regex.",
  "error.validation.required": "Este valor deste registro é obrigatório.",
  "form.attribute.item.appearance.description": "Caso contrário, o valor será editável por meio de um campo textarea básico",
  "form.attribute.item.appearance.label": "Mostrar como um WYSIWYG",
  "form.attribute.item.appearance.name": "Aparência",
  "form.attribute.item.boolean.name": "Nome",
  "form.attribute.item.customColumnName": "Nomes de colunas customizadas",
  "form.attribute.item.customColumnName.description": "Isto é útil para renomear os nomes das colunas da base de dados em um formato mais abrangente para as respostas da API",
  "form.attribute.item.date.name": "Nome",
  "form.attribute.item.defineRelation.fieldName": "Nome do campo",
  "form.attribute.item.enumeration.graphql": "Substituição de nome para o GraphQL",
  "form.attribute.item.enumeration.graphql.description": "Permite à si a substituição do nome predefinido para o GraphQL",
  "form.attribute.item.enumeration.name": "Nome",
  "form.attribute.item.enumeration.placeholder": "Ex:\nmanhã\ntarde\nnoite",
  "form.attribute.item.enumeration.rules": "Values (one line per value)",
  "form.attribute.item.json.name": "Nome",
  "form.attribute.item.maximum": "Valor máximo",
  "form.attribute.item.maximumLength": "Tamanho máximo",
  "form.attribute.item.media.multiple": "Permite vários arquivos",
  "form.attribute.item.media.name": "Nome",
  "form.attribute.item.minimum": "Valor mínimo",
  "form.attribute.item.minimumLength": "Tamanho mínimo",
  "form.attribute.item.number.name": "Nome",
  "form.attribute.item.number.type": "Formato numérico",
  "form.attribute.item.number.type.decimal": "decimal (ex: 2.22)",
  "form.attribute.item.number.type.float": "float (ex: 3.33333333)",
  "form.attribute.item.number.type.integer": "inteiro (ex: 10)",
  "form.attribute.item.requiredField": "Campo obrigatório",
  "form.attribute.item.requiredField.description": "Você não poderá criar um registro se este campo estiver vazio",
  "form.attribute.item.settings.name": "Definições",
  "form.attribute.item.string.name": "Nome",
  "form.attribute.item.textarea.name": "Nome",
  "form.attribute.item.uniqueField": "Campo único",
  "form.attribute.item.uniqueField.description": "Você não poderá criar um registro se houver outro registro com o nome do campo idêntico",
  "form.attribute.settings.default": "Valor predefinido",
  "form.attribute.settings.default.checkboxLabel": "Definir como verdadeiro",
  "form.button.cancel": "Cancelar",
  "form.button.continue": "Continuar",
  "form.button.save": "Salvar",
  "form.contentType.item.collectionName": "Nome da coleção",
  "form.contentType.item.collectionName.inputDescription": "Útil quando o nome do seu Tipo de Conteúdo e o nome da sua tabela diferem",
  "form.contentType.item.connections": "Conexões",
  "form.contentType.item.description": "Descrição",
  "form.contentType.item.description.placeholder": "Escreva sua pequena descrição aqui...",
  "form.contentType.item.name": "Nome",
  "form.contentType.item.name.description": "Os nomes dos Tipos de Conteúdo devem estar no singular: {link}",
  "form.contentType.item.name.link.description": "Veja nossa documentação",
  "from": "de",
  "home.contentTypeBuilder.description": "Crie e atualize seu próprio Tipo de Conteúdo.",
  "home.contentTypeBuilder.name": "Construtor de Tipos de Conteúdo",
  "home.emptyAttributes.description": "Adicione seu primeiro campo para seu novo Tipo de Conteúdo",
  "home.emptyAttributes.title": "Ainda não há campos",
<<<<<<< HEAD
  "home.empty.models.description": "Cria seu primeiro Tipo de Conteúdo para poder recuperar dados de sua API.",
  "home.empty.models.title": "Nenhum Tipo de Conteúdo disponível",
  "menu.section.contentTypeBuilder.name.plural": "Tipos de Conteúdos",
  "menu.section.contentTypeBuilder.name.singular": "Tipo de Conteúdo",
=======
  "home.emptyContentType.description": "Cria seu primeiro Tipo de Conteúdo para poder recuperar dados de sua API.",
  "home.emptyContentType.title": "Nenhum Tipo de Conteúdo disponível",
  "menu.section.models.name.plural": "Tipos de Conteúdos",
  "menu.section.models.name.singular": "Tipo de Conteúdo",
  "menu.section.groups.name.plural": "Groups",
  "menu.section.groups.name.singular": "Group",
>>>>>>> f7017422
  "menu.section.documentation.guide": "Leia mais sobre os Tipos De Conteúdos no nosso",
  "menu.section.documentation.guideLink": "guia.",
  "menu.section.documentation.name": "Documentação",
  "menu.section.documentation.tutorial": "Veja nosso",
  "menu.section.documentation.tutorialLink": "vídeo tutorial.",
  "modelPage.attribute.relationWith": "Relação com",
  "modelPage.contentHeader.emptyDescription.description": "Nenhuma descrição para este Tipo De Conteúdo",
  "modelPage.contentType.list.relationShipTitle.plural": "relações",
  "modelPage.contentType.list.relationShipTitle.singular": "relação",
  "modelPage.contentType.list.title.including": "incluindo",
  "modelPage.contentType.list.title.plural": "campos",
  "modelPage.contentType.list.title.singular": "campo",
  "noTableWarning.description": "Não se esqueça de criar a tabela `{modelName}` na sua base de dados",
  "noTableWarning.infos": "Mais informação",
  "notification.error.message": "Ocorreu um erro",
  "notification.info.contentType.creating.notSaved": "Por favor, salve seu Tipo de Conteúdo atual antes de criar um novo",
  "notification.info.disable": "Este campo não pode ser editado no momento...😮",
  "notification.info.optimized": "Esta extensão é optimizada com o seu localStorage",
  "notification.success.contentTypeDeleted": "O Tipo de Conteúdo foi apagado",
  "notification.success.message.contentType.create": "Seu Tipo de Conteúdo foi criado",
  "notification.success.message.contentType.edit": "Seu Tipo de Conteúdo foi atualizado",
  "plugin.description.long": "Molde a estrutura de dados da sua API. Crie novos campos e relações em apenas um minuto. Os arquivos são automaticamente criados e atualizados no seu projeto.",
  "plugin.description.short": "Molde a estrutura de dados da sua API.",
  "popUpForm.attributes.boolean.description": "Sim ou não, 1 ou 0, verdadeiro ou falso",
  "popUpForm.attributes.boolean.name": "Valor Booleano",
  "popUpForm.attributes.date.description": "Evento data, horas de abertura",
  "popUpForm.attributes.date.name": "Data",
  "popUpForm.attributes.email.description": "Email do utilizador...",
  "popUpForm.attributes.email.name": "Email",
  "popUpForm.attributes.enumeration.description": "Lista de escolhas",
  "popUpForm.attributes.enumeration.name": "Enumeração",
  "popUpForm.attributes.json.description": "Data em formato JSON",
  "popUpForm.attributes.json.name": "JSON",
  "popUpForm.attributes.media.description": "Imagens, vídeos, PDFs e outros arquivos",
  "popUpForm.attributes.media.name": "Media",
  "popUpForm.attributes.number.description": "Tudo que seja número",
  "popUpForm.attributes.number.name": "Número",
  "popUpForm.attributes.password.description": "Senha do Usuário...",
  "popUpForm.attributes.password.name": "Senha",
  "popUpForm.attributes.relation.description": "Refere-se à um Tipo de Conteúdo",
  "popUpForm.attributes.relation.name": "Relação",
  "popUpForm.attributes.string.description": "Títulos, nomes, parágrafos, lista de nomes",
  "popUpForm.attributes.string.name": "String",
  "popUpForm.attributes.text.description": "Descrições, parágrafos de texto, artigos ",
  "popUpForm.attributes.text.name": "Texto",
  "popUpForm.choose.attributes.header.title": "Adicionar Novo Campo",
  "popUpForm.create": "Adicionar Novo",
  "popUpForm.create.contentType.header.title": "Adicionar Novo Tipo de Conteúdo",
  "popUpForm.edit": "Editar",
  "popUpForm.edit.contentType.header.title": "Editar Tipo de Conteúdo",
  "popUpForm.field": "Campo",
  "popUpForm.navContainer.advanced": "Definições Avançadas",
  "popUpForm.navContainer.base": "Definições básicas",
  "popUpForm.navContainer.relation": "Definir relação",
  "popUpRelation.title": "Relação",
  "popUpWarning.bodyMessage.attribute.delete": "Tem a certeza que deseja remover este campo?",
  "popUpWarning.bodyMessage.contentType.delete": "Tem a certeza que deseja remover este Tipo de Conteúdo?",
  "popUpWarning.button.cancel": "Cancelar",
  "popUpWarning.button.confirm": "Confirmar",
  "popUpWarning.title": "Por favor, confirme",
  "relation.attributeName.placeholder": "Ex: autor, catégoria, etiqueta",
  "relation.manyToMany": "tem e pertence à vários",
  "relation.manyToOne": "tem vários",
  "relation.oneToMany": "pertence à vários",
  "relation.oneToOne": "tem e pertence à um",
  "relation.oneWay": "tem um",
  "table.contentType.head.description": "Descrição",
  "table.contentType.head.fields": "Campos",
  "table.contentType.head.name": "Nome",
  "table.contentType.title.plural": "{number} Tipos de Conteúdos estão disponíveis",
  "table.contentType.title.singular": "{number} Tipo de Conteúdo está disponível"
}<|MERGE_RESOLUTION|>--- conflicted
+++ resolved
@@ -79,19 +79,16 @@
   "home.contentTypeBuilder.name": "Construtor de Tipos de Conteúdo",
   "home.emptyAttributes.description": "Adicione seu primeiro campo para seu novo Tipo de Conteúdo",
   "home.emptyAttributes.title": "Ainda não há campos",
-<<<<<<< HEAD
   "home.empty.models.description": "Cria seu primeiro Tipo de Conteúdo para poder recuperar dados de sua API.",
   "home.empty.models.title": "Nenhum Tipo de Conteúdo disponível",
   "menu.section.contentTypeBuilder.name.plural": "Tipos de Conteúdos",
   "menu.section.contentTypeBuilder.name.singular": "Tipo de Conteúdo",
-=======
   "home.emptyContentType.description": "Cria seu primeiro Tipo de Conteúdo para poder recuperar dados de sua API.",
   "home.emptyContentType.title": "Nenhum Tipo de Conteúdo disponível",
   "menu.section.models.name.plural": "Tipos de Conteúdos",
   "menu.section.models.name.singular": "Tipo de Conteúdo",
   "menu.section.groups.name.plural": "Groups",
   "menu.section.groups.name.singular": "Group",
->>>>>>> f7017422
   "menu.section.documentation.guide": "Leia mais sobre os Tipos De Conteúdos no nosso",
   "menu.section.documentation.guideLink": "guia.",
   "menu.section.documentation.name": "Documentação",
