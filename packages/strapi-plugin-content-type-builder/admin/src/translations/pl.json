{
  "attribute.WYSIWYG": "Tekst (WYSIWYG)",
  "attribute.boolean": "Typ logiczny",
  "attribute.date": "Data",
  "attribute.decimal": "Dziesiętna",
  "attribute.email": "Email",
  "attribute.enumeration": "Wyliczenie",
  "attribute.float": "Zmiennoprzecinkowa",
  "attribute.integer": "Całkowita",
  "attribute.json": "JSON",
  "attribute.media": "Media",
  "attribute.password": "Hasło",
  "attribute.relation": "Relacja",
  "attribute.string": "Ciąg",
  "attribute.text": "Tekst",
  "button.attributes.add": "Atrybut",
  "button.contentType.add": "Model",
  "button.contentType.create": "Model",
  "contentType.temporaryDisplay": "(Nie zapisany)",
  "error.attribute.forbidden": "Ta nazwa jest niedozwolona",
  "error.attribute.key.taken": "Ta wartość już istnieje",
  "error.attribute.sameKeyAndName": "Nie mogą być takie same",
  "error.attribute.taken": "Taki atrybut już istnieje",
  "error.contentTypeName.taken": "Ta nazwa już istnieje",
  "error.validation.max": "Wartość jest za wysoka.",
  "error.validation.maxLength": "Wartość jest za długa.",
  "error.validation.min": "Wartość jest za niska.",
  "error.validation.minLength": "Wartość jest za krótka",
  "error.validation.minSupMax": "Nie może być większa",
  "error.validation.regex": "Wartość nie jest zgodna z wymaganym wzorcem.",
  "error.validation.required": "Wpisanie wartości dla tego atrybutu jest wymagane.",
  "form.attribute.item.appearance.description": "W przeciwnym razie zawartość będzie można edytować za pomocą podstawowego pola tekstowego.",
  "form.attribute.item.appearance.label": "Wyświetlaj jako WYSIWYG",
  "form.attribute.item.appearance.name": "Wygląd",
  "form.attribute.item.boolean.name": "Nazwa",
  "form.attribute.item.customColumnName": "Własne nazwy tabel",
  "form.attribute.item.customColumnName.description": "Jest to przydatne do zmiany nazwy tabel bazy danych w bardziej wszechstronnym formacie odpowiedzi API",
  "form.attribute.item.date.name": "Nazwa",
  "form.attribute.item.defineRelation.fieldName": "Atrybut",
  "form.attribute.item.enumeration.graphql": "Nadpisanie nazwy dla GraphQL",
  "form.attribute.item.enumeration.graphql.description": "Pozwalaj na nadpisanie domyślnie wygenerowanej nazwy dla GraphQL.",
  "form.attribute.item.enumeration.name": "Nazwa",
  "form.attribute.item.enumeration.placeholder": "Przykład:\nrano\npołudnie\nwieczór",
  "form.attribute.item.enumeration.rules": "Values (one line per value)",
  "form.attribute.item.json.name": "Nazwa",
  "form.attribute.item.maximum": "Maksymalna wartość",
  "form.attribute.item.maximumLength": "Maksymalna długość",
  "form.attribute.item.media.multiple": "Pozwalaj na wiele plików",
  "form.attribute.item.media.name": "Nazwa",
  "form.attribute.item.minimum": "Minimalna wartość",
  "form.attribute.item.minimumLength": "Minimalna długość",
  "form.attribute.item.number.name": "Nazwa",
  "form.attribute.item.number.type": "Forma",
  "form.attribute.item.number.type.decimal": "dziesiętna (np: 2.22)",
  "form.attribute.item.number.type.float": "zmiennoprzecinkowa (np: 3.33333333)",
  "form.attribute.item.number.type.integer": "całkowita (np: 10)",
  "form.attribute.item.requiredField": "Wymagany",
  "form.attribute.item.requiredField.description": "Nie będziesz w stanie stworzyć wpisu jeżeli atrybut będzie pusty",
  "form.attribute.item.settings.name": "Ustawienia",
  "form.attribute.item.string.name": "Nazwa",
  "form.attribute.item.textarea.name": "Nazwa",
  "form.attribute.item.uniqueField": "Unikalny",
  "form.attribute.item.uniqueField.description": "Nie będziesz w stanie stworzyć wpisu jeżeli wartość atrybutu będzie już wykorzystywana",
  "form.attribute.settings.default": "Domyślnie",
  "form.attribute.settings.default.checkboxLabel": "Ustawione na prawdę",
  "form.button.cancel": "Anuluj",
  "form.button.continue": "Kontynuuj",
  "form.button.save": "Zapisz",
  "form.contentType.item.collectionName": "Kolekcja",
  "form.contentType.item.collectionName.inputDescription": "Przydatne kiedy nazwa modelu jest inna niż nazwa tabeli w bazie danych",
  "form.contentType.item.connections": "Połączenie",
  "form.contentType.item.description": "Opis",
  "form.contentType.item.description.placeholder": "Wpisz krótki opis tutaj...",
  "form.contentType.item.name": "Nazwa",
  "form.contentType.item.name.description": "Nazwa modelu powinna być w liczbie pojedyńczej",
  "form.contentType.item.name.link.description": "zobacz naszą dokumentację",
  "from": "z",
  "home.contentTypeBuilder.description": "Twórz i dowolnie zmieniaj struktury danych",
  "home.contentTypeBuilder.name": "Modele",
  "home.emptyAttributes.description": "Dodaj pierwszy atrybut do nowego modelu",
  "home.emptyAttributes.title": "Nie został jeszcze utworzony żaden atrybut",
<<<<<<< HEAD
  "home.empty.models.description": "Stwórz swój pierwszy model, aby móc pobierać dane z interfejsu API.",
  "home.empty.models.title": "Nie został jeszcze utworzony żaden model",
  "menu.section.contentTypeBuilder.name.plural": "Modele",
  "menu.section.contentTypeBuilder.name.singular": "Model",
=======
  "home.emptyContentType.description": "Stwórz swój pierwszy model, aby móc pobierać dane z interfejsu API.",
  "home.emptyContentType.title": "Nie został jeszcze utworzony żaden model",
  "menu.section.models.name.plural": "Modele",
  "menu.section.models.name.singular": "Model",
  "menu.section.groups.name.plural": "Groups",
  "menu.section.groups.name.singular": "Group",
>>>>>>> f7017422
  "menu.section.documentation.guide": "Dowiedz się więcej na temat modeli w naszym",
  "menu.section.documentation.guideLink": "poradniku.",
  "menu.section.documentation.name": "Dokumentacja",
  "menu.section.documentation.tutorial": "Zobacz nasz",
  "menu.section.documentation.tutorialLink": "poradnik wideo.",
  "modelPage.attribute.relationWith": "Relacja z",
  "modelPage.contentHeader.emptyDescription.description": "Ten model nie posiada opisu",
  "modelPage.contentType.list.relationShipTitle.plural": "relacji",
  "modelPage.contentType.list.relationShipTitle.singular": "relacja",
  "modelPage.contentType.list.title.including": "w tym",
  "modelPage.contentType.list.title.plural": "atrybutów",
  "modelPage.contentType.list.title.singular": "atrybut",
  "noTableWarning.description": "Nie zapomnij stworzyć tabeli `{modelName}` w bazie danych.",
  "noTableWarning.infos": "Więcej informacji",
  "notification.error.message": "Wystąpił błąd",
  "notification.info.contentType.creating.notSaved": "Zapisz proszę aktualny model zanim stworzysz nowy",
  "notification.info.disable": "Tego pola nie można obecnie edytować... 😮",
  "notification.info.optimized": "Ta wtyczka jest zoptymalizowana z localStorage",
  "notification.success.contentTypeDeleted": "Model został usunięty",
  "notification.success.message.contentType.create": "Model został utworzony",
  "notification.success.message.contentType.edit": "Model został zmieniony",
  "plugin.description.long": "Modeluj strukturę danych swojego API. Twórz atrybuty i relacje w minutę. Pliki są automatycznie tworzone i aktualizowane w twoim projekcie.",
  "plugin.description.short": "Modeluj strukturę danych swojego API.",
  "popUpForm.attributes.boolean.description": "Tak lub nie, 1 lub 0, prawda lub fałsz",
  "popUpForm.attributes.boolean.name": "Typ logiczny",
  "popUpForm.attributes.date.description": "Data wydarzenia, godziny otwarcia",
  "popUpForm.attributes.date.name": "Data",
  "popUpForm.attributes.email.description": "Email użytkownika...",
  "popUpForm.attributes.email.name": "Email",
  "popUpForm.attributes.enumeration.description": "Lista wyborów",
  "popUpForm.attributes.enumeration.name": "Wyliczenie",
  "popUpForm.attributes.json.description": "Data w formacie JSON",
  "popUpForm.attributes.json.name": "JSON",
  "popUpForm.attributes.media.description": "Obrazy, filmy, PDF'y i inne pliki",
  "popUpForm.attributes.media.name": "Media",
  "popUpForm.attributes.number.description": "Wszystko co jest liczbą",
  "popUpForm.attributes.number.name": "Numer",
  "popUpForm.attributes.password.description": "Hasło użytkownika...",
  "popUpForm.attributes.password.name": "Hasło",
  "popUpForm.attributes.relation.description": "Odnosi się do modelu",
  "popUpForm.attributes.relation.name": "Relacja",
  "popUpForm.attributes.string.description": "Tytuły, nazwy, paragrafy, lista nazwisk",
  "popUpForm.attributes.string.name": "Ciąg",
  "popUpForm.attributes.text.description": "Opisy, paragrafy, artykuły ",
  "popUpForm.attributes.text.name": "Tekst",
  "popUpForm.choose.attributes.header.title": "Atrybut",
  "popUpForm.create": "Nowy",
  "popUpForm.create.contentType.header.title": "Model",
  "popUpForm.edit": "Zmień",
  "popUpForm.edit.contentType.header.title": "Model",
  "popUpForm.field": "Atrybut",
  "popUpForm.navContainer.advanced": "Zaawansowane",
  "popUpForm.navContainer.base": "Podstawowe",
  "popUpForm.navContainer.relation": "Relacja",
  "popUpRelation.title": "Relacja",
  "popUpWarning.bodyMessage.attribute.delete": "Czy na pewno chcesz usunąć ten atrybut?",
  "popUpWarning.bodyMessage.contentType.delete": "Czy na pewno chcesz usunąć ten model?",
  "popUpWarning.button.cancel": "Nie",
  "popUpWarning.button.confirm": "Tak",
  "popUpWarning.title": "Potwierdzenie",
  "relation.attributeName.placeholder": "Np: autor, kategoria, tag",
  "relation.manyToMany": "zawiera i należy do wielu",
  "relation.manyToOne": "zawiera wiele",
  "relation.oneToMany": "należy do wielu",
  "relation.oneToOne": "zawiera i należy do",
  "relation.oneWay": "zawiera",
  "table.contentType.head.description": "Opis",
  "table.contentType.head.fields": "Atrybuty",
  "table.contentType.head.name": "Nazwa",
  "table.contentType.title.plural": "{number} Modeli jest dostępnych",
  "table.contentType.title.singular": "{number} Model jest dostępny"
}<|MERGE_RESOLUTION|>--- conflicted
+++ resolved
@@ -79,19 +79,16 @@
   "home.contentTypeBuilder.name": "Modele",
   "home.emptyAttributes.description": "Dodaj pierwszy atrybut do nowego modelu",
   "home.emptyAttributes.title": "Nie został jeszcze utworzony żaden atrybut",
-<<<<<<< HEAD
   "home.empty.models.description": "Stwórz swój pierwszy model, aby móc pobierać dane z interfejsu API.",
   "home.empty.models.title": "Nie został jeszcze utworzony żaden model",
   "menu.section.contentTypeBuilder.name.plural": "Modele",
   "menu.section.contentTypeBuilder.name.singular": "Model",
-=======
   "home.emptyContentType.description": "Stwórz swój pierwszy model, aby móc pobierać dane z interfejsu API.",
   "home.emptyContentType.title": "Nie został jeszcze utworzony żaden model",
   "menu.section.models.name.plural": "Modele",
   "menu.section.models.name.singular": "Model",
   "menu.section.groups.name.plural": "Groups",
   "menu.section.groups.name.singular": "Group",
->>>>>>> f7017422
   "menu.section.documentation.guide": "Dowiedz się więcej na temat modeli w naszym",
   "menu.section.documentation.guideLink": "poradniku.",
   "menu.section.documentation.name": "Dokumentacja",
