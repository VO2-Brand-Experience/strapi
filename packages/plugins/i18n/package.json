{
  "name": "@strapi/plugin-i18n",
  "version": "4.13.6",
  "description": "This plugin enables to create, to read and to update content in different languages, both from the Admin Panel and from the API",
  "repository": {
    "type": "git",
    "url": "https://github.com/strapi/strapi.git",
    "directory": "packages/plugins/i18n"
  },
  "license": "SEE LICENSE IN LICENSE",
  "author": {
    "name": "Strapi Solutions SAS",
    "email": "hi@strapi.io",
    "url": "https://strapi.io"
  },
  "maintainers": [
    {
      "name": "Strapi Solutions SAS",
      "email": "hi@strapi.io",
      "url": "https://strapi.io"
    }
  ],
  "scripts": {
    "test:unit": "run -T jest",
    "test:unit:watch": "run -T jest --watch",
    "test:front": "run -T cross-env IS_EE=true jest --config ./jest.config.front.js",
    "test:front:watch": "run -T cross-env IS_EE=true jest --config ./jest.config.front.js --watchAll",
    "test:front:ce": "run -T cross-env IS_EE=false jest --config ./jest.config.front.js",
    "test:front:watch:ce": "run -T cross-env IS_EE=false jest --config ./jest.config.front.js --watchAll",
    "lint": "run -T eslint ."
  },
  "dependencies": {
    "@strapi/design-system": "1.10.1",
<<<<<<< HEAD
    "@strapi/helper-plugin": "4.13.5",
    "@strapi/icons": "1.10.1",
    "@strapi/utils": "4.13.5",
=======
    "@strapi/helper-plugin": "4.13.6",
    "@strapi/icons": "1.10.1",
    "@strapi/utils": "4.13.6",
>>>>>>> d44586fa
    "formik": "2.4.0",
    "immer": "9.0.19",
    "lodash": "4.17.21",
    "prop-types": "^15.8.1",
    "qs": "6.11.1",
    "react-intl": "6.4.1",
    "react-query": "3.39.3",
    "react-redux": "8.1.1",
    "redux": "^4.2.1",
    "yup": "0.32.9"
  },
  "peerDependencies": {
    "react": "^17.0.0 || ^18.0.0",
    "react-dom": "^17.0.0 || ^18.0.0",
    "react-router-dom": "5.3.4",
    "styled-components": "5.3.3"
  },
  "devDependencies": {
    "@testing-library/react": "14.0.0",
    "msw": "1.3.0",
    "react": "^18.2.0",
    "react-dom": "^18.2.0",
    "react-router-dom": "5.3.4",
    "styled-components": "5.3.3"
  },
  "engines": {
    "node": ">=16.0.0 <=20.x.x",
    "npm": ">=6.0.0"
  },
  "strapi": {
    "displayName": "Internationalization",
    "name": "i18n",
    "description": "This plugin enables to create, to read and to update content in different languages, both from the Admin Panel and from the API.",
    "required": false,
    "kind": "plugin"
  }
}<|MERGE_RESOLUTION|>--- conflicted
+++ resolved
@@ -31,15 +31,9 @@
   },
   "dependencies": {
     "@strapi/design-system": "1.10.1",
-<<<<<<< HEAD
-    "@strapi/helper-plugin": "4.13.5",
-    "@strapi/icons": "1.10.1",
-    "@strapi/utils": "4.13.5",
-=======
     "@strapi/helper-plugin": "4.13.6",
     "@strapi/icons": "1.10.1",
     "@strapi/utils": "4.13.6",
->>>>>>> d44586fa
     "formik": "2.4.0",
     "immer": "9.0.19",
     "lodash": "4.17.21",
