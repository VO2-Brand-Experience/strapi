{
  "name": "@strapi/plugin-sentry",
  "version": "4.11.5",
  "description": "Send Strapi error events to Sentry",
  "repository": {
    "type": "git",
    "url": "https://github.com/strapi/strapi.git",
    "directory": "packages/plugins/sentry"
  },
  "license": "SEE LICENSE IN LICENSE",
  "author": {
    "name": "Strapi Solutions SAS",
    "email": "hi@strapi.io",
    "url": "https://strapi.io"
  },
  "maintainers": [
    {
      "name": "Strapi Solutions SAS",
      "email": "hi@strapi.io",
      "url": "https://strapi.io"
    }
  ],
  "scripts": {
    "test:unit": "run -T jest",
    "test:unit:watch": "run -T jest --watch",
    "lint": "run -T eslint ."
  },
  "dependencies": {
    "@sentry/node": "6.19.7",
<<<<<<< HEAD
    "@strapi/design-system": "1.8.1",
    "@strapi/helper-plugin": "4.11.5",
    "@strapi/icons": "1.8.1"
=======
    "@strapi/design-system": "1.8.2",
    "@strapi/helper-plugin": "4.11.4",
    "@strapi/icons": "1.8.2"
>>>>>>> 53a0f7d1
  },
  "devDependencies": {
    "react": "^18.2.0",
    "react-dom": "^18.2.0",
    "react-router-dom": "5.3.4",
    "styled-components": "5.3.3"
  },
  "peerDependencies": {
    "@strapi/strapi": "^4.0.0",
    "react": "^17.0.0 || ^18.0.0",
    "react-dom": "^17.0.0 || ^18.0.0",
    "react-router-dom": "5.3.4",
    "styled-components": "5.3.3"
  },
  "engines": {
    "node": ">=14.19.1 <=18.x.x",
    "npm": ">=6.0.0"
  },
  "strapi": {
    "name": "sentry",
    "displayName": "Sentry",
    "description": "Send Strapi error events to Sentry.",
    "kind": "plugin"
  }
}<|MERGE_RESOLUTION|>--- conflicted
+++ resolved
@@ -27,15 +27,9 @@
   },
   "dependencies": {
     "@sentry/node": "6.19.7",
-<<<<<<< HEAD
-    "@strapi/design-system": "1.8.1",
+    "@strapi/design-system": "1.8.2",
     "@strapi/helper-plugin": "4.11.5",
-    "@strapi/icons": "1.8.1"
-=======
-    "@strapi/design-system": "1.8.2",
-    "@strapi/helper-plugin": "4.11.4",
     "@strapi/icons": "1.8.2"
->>>>>>> 53a0f7d1
   },
   "devDependencies": {
     "react": "^18.2.0",
