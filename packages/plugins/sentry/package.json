--- conflicted
+++ resolved
@@ -1,10 +1,6 @@
 {
   "name": "@strapi/plugin-sentry",
-<<<<<<< HEAD
-  "version": "4.10.8",
-=======
   "version": "4.11.0",
->>>>>>> 0de06a00
   "description": "Send Strapi error events to Sentry",
   "repository": {
     "type": "git",
@@ -31,15 +27,9 @@
   },
   "dependencies": {
     "@sentry/node": "6.19.7",
-<<<<<<< HEAD
-    "@strapi/design-system": "1.7.10",
-    "@strapi/helper-plugin": "4.10.8",
-    "@strapi/icons": "1.7.10"
-=======
     "@strapi/design-system": "1.8.0",
     "@strapi/helper-plugin": "4.11.0",
     "@strapi/icons": "1.8.0"
->>>>>>> 0de06a00
   },
   "devDependencies": {
     "react": "^18.2.0",
