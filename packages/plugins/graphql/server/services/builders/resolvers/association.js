--- conflicted
+++ resolved
@@ -2,14 +2,10 @@
 
 const { get } = require('lodash/fp');
 
-<<<<<<< HEAD
-const { sanitize, pipeAsync } = require('@strapi/utils');
-=======
 const utils = require('@strapi/utils');
 
-const { sanitize } = utils;
+const { sanitize, pipeAsync } = utils;
 const { ApplicationError } = utils.errors;
->>>>>>> e9266265
 
 module.exports = ({ strapi }) => {
   const { service: getGraphQLService } = strapi.plugin('graphql');
