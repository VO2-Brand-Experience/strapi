{
  "name": "@strapi/plugin-graphql",
  "version": "4.11.5",
  "description": "Adds GraphQL endpoint with default API methods.",
  "repository": {
    "type": "git",
    "url": "https://github.com/strapi/strapi.git",
    "directory": "packages/plugins/graphql"
  },
  "license": "SEE LICENSE IN LICENSE",
  "author": {
    "name": "Strapi Solutions SAS",
    "email": "hi@strapi.io",
    "url": "https://strapi.io"
  },
  "maintainers": [
    {
      "name": "Strapi Solutions SAS",
      "email": "hi@strapi.io",
      "url": "https://strapi.io"
    }
  ],
  "scripts": {
    "lint": "run -T eslint ."
  },
  "dependencies": {
    "@graphql-tools/schema": "8.5.1",
    "@graphql-tools/utils": "^8.13.1",
<<<<<<< HEAD
    "@strapi/design-system": "1.8.1",
    "@strapi/helper-plugin": "4.11.5",
    "@strapi/icons": "1.8.1",
    "@strapi/utils": "4.11.5",
=======
    "@strapi/design-system": "1.8.2",
    "@strapi/helper-plugin": "4.11.4",
    "@strapi/icons": "1.8.2",
    "@strapi/utils": "4.11.4",
>>>>>>> 53a0f7d1
    "apollo-server-core": "3.12.0",
    "apollo-server-koa": "3.10.0",
    "glob": "^7.1.7",
    "graphql": "^15.5.1",
    "graphql-depth-limit": "^1.1.0",
    "graphql-playground-middleware-koa": "^1.6.21",
    "graphql-scalars": "1.22.2",
    "graphql-upload": "^13.0.0",
    "koa-compose": "^4.1.0",
    "lodash": "4.17.21",
    "nexus": "1.3.0",
    "pluralize": "^8.0.0"
  },
  "devDependencies": {
    "cross-env": "^7.0.3",
    "koa": "^2.13.4",
    "react": "^18.2.0",
    "react-dom": "^18.2.0",
    "react-router-dom": "5.3.4",
    "styled-components": "5.3.3"
  },
  "peerDependencies": {
    "@strapi/strapi": "^4.0.0",
    "react": "^17.0.0 || ^18.0.0",
    "react-dom": "^17.0.0 || ^18.0.0",
    "react-router-dom": "5.3.4",
    "styled-components": "5.3.3"
  },
  "engines": {
    "node": ">=14.19.1 <=18.x.x",
    "npm": ">=6.0.0"
  },
  "strapi": {
    "displayName": "GraphQL",
    "name": "graphql",
    "description": "Adds GraphQL endpoint with default API methods.",
    "kind": "plugin"
  }
}<|MERGE_RESOLUTION|>--- conflicted
+++ resolved
@@ -26,17 +26,10 @@
   "dependencies": {
     "@graphql-tools/schema": "8.5.1",
     "@graphql-tools/utils": "^8.13.1",
-<<<<<<< HEAD
-    "@strapi/design-system": "1.8.1",
+    "@strapi/design-system": "1.8.2",
     "@strapi/helper-plugin": "4.11.5",
-    "@strapi/icons": "1.8.1",
+    "@strapi/icons": "1.8.2",
     "@strapi/utils": "4.11.5",
-=======
-    "@strapi/design-system": "1.8.2",
-    "@strapi/helper-plugin": "4.11.4",
-    "@strapi/icons": "1.8.2",
-    "@strapi/utils": "4.11.4",
->>>>>>> 53a0f7d1
     "apollo-server-core": "3.12.0",
     "apollo-server-koa": "3.10.0",
     "glob": "^7.1.7",
