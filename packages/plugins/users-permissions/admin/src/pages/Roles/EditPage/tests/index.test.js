import React from 'react';
import { render, waitFor, waitForElementToBeRemoved } from '@testing-library/react';
import userEvent from '@testing-library/user-event';
import { ThemeProvider, lightTheme } from '@strapi/design-system';
import { Router, Switch, Route } from 'react-router-dom';
import { IntlProvider } from 'react-intl';
import { createMemoryHistory } from 'history';
import pluginId from '../../../../pluginId';
import RolesEditPage from '..';
import server from './server';

jest.mock('@strapi/helper-plugin', () => {
  // Make sure the references of the mock functions stay the same, otherwise we get an endless loop
  const mockToggleNotification = jest.fn();
  const mockUseNotification = jest.fn(() => {
    return mockToggleNotification;
  });

  return {
    ...jest.requireActual('@strapi/helper-plugin'),
    useNotification: mockUseNotification,
    useOverlayBlocker: jest.fn(() => ({ lockApp: jest.fn(), unlockApp: jest.fn() })),
  };
});

function makeAndRenderApp() {
  const history = createMemoryHistory();
  const app = (
    <IntlProvider locale="en" messages={{}} textComponent="span">
      <ThemeProvider theme={lightTheme}>
        <Router history={history}>
          <Switch>
            <Route path={`/settings/${pluginId}/roles/:id`} component={RolesEditPage} />
          </Switch>
        </Router>
      </ThemeProvider>
    </IntlProvider>
  );
  const renderResult = render(app);
  history.push(`/settings/${pluginId}/roles/1`);

  return renderResult;
}

describe('Admin | containers | RoleEditPage', () => {
  beforeAll(() => server.listen());

  beforeEach(() => jest.clearAllMocks());

  afterEach(() => server.resetHandlers());

  afterAll(() => server.close());

  it('renders users-permissions edit role and matches snapshot', async () => {
    const { container, getByTestId, getByRole } = makeAndRenderApp();
    await waitForElementToBeRemoved(() => getByTestId('loader'));
    await waitFor(() => expect(getByRole('heading', { name: /permissions/i })).toBeInTheDocument());

    expect(container.firstChild).toMatchInlineSnapshot(`
      .c1 {
        background: #f6f6f9;
        padding-top: 24px;
        padding-right: 56px;
        padding-bottom: 40px;
        padding-left: 56px;
      }

      .c2 {
        padding-bottom: 8px;
      }

      .c18 {
        padding-right: 56px;
        padding-left: 56px;
      }

      .c7 {
        -webkit-align-items: center;
        -webkit-box-align: center;
        -ms-flex-align: center;
        align-items: center;
        display: -webkit-box;
        display: -webkit-flex;
        display: -ms-flexbox;
        display: flex;
        -webkit-flex-direction: row;
        -ms-flex-direction: row;
        flex-direction: row;
        -webkit-box-pack: justify;
        -webkit-justify-content: space-between;
        -ms-flex-pack: justify;
        justify-content: space-between;
      }

      .c8 {
        -webkit-align-items: center;
        -webkit-box-align: center;
        -ms-flex-align: center;
        align-items: center;
        display: -webkit-box;
        display: -webkit-flex;
        display: -ms-flexbox;
        display: flex;
        -webkit-flex-direction: row;
        -ms-flex-direction: row;
        flex-direction: row;
      }

      .c9 {
        color: #32324d;
        font-weight: 600;
        font-size: 2rem;
        line-height: 1.25;
      }

      .c17 {
        color: #666687;
        font-size: 1rem;
        line-height: 1.5;
      }

      .c0:focus-visible {
        outline: none;
      }

      .c16 {
        font-weight: 600;
        color: #32324d;
        font-size: 0.75rem;
        line-height: 1.33;
      }

      .c13 {
        padding-right: 8px;
      }

      .c10 {
        display: -webkit-box;
        display: -webkit-flex;
        display: -ms-flexbox;
        display: flex;
        cursor: pointer;
        padding: 8px;
        border-radius: 4px;
        background: #ffffff;
        border: 1px solid #dcdce4;
        position: relative;
        outline: none;
      }

      .c10 svg {
        height: 12px;
        width: 12px;
      }

      .c10 svg > g,
      .c10 svg path {
        fill: #ffffff;
      }

      .c10[aria-disabled='true'] {
        pointer-events: none;
      }

      .c10:after {
        -webkit-transition-property: all;
        transition-property: all;
        -webkit-transition-duration: 0.2s;
        transition-duration: 0.2s;
        border-radius: 8px;
        content: '';
        position: absolute;
        top: -4px;
        bottom: -4px;
        left: -4px;
        right: -4px;
        border: 2px solid transparent;
      }

      .c10:focus-visible {
        outline: none;
      }

      .c10:focus-visible:after {
        border-radius: 8px;
        content: '';
        position: absolute;
        top: -5px;
        bottom: -5px;
        left: -5px;
        right: -5px;
        border: 2px solid #4945ff;
      }

      .c14 {
        height: 100%;
      }

      .c11 {
        -webkit-align-items: center;
        -webkit-box-align: center;
        -ms-flex-align: center;
        align-items: center;
        padding: 8px 16px;
        background: #4945ff;
        border: 1px solid #4945ff;
      }

      .c11 .c12 {
        display: -webkit-box;
        display: -webkit-flex;
        display: -ms-flexbox;
        display: flex;
        -webkit-align-items: center;
        -webkit-box-align: center;
        -ms-flex-align: center;
        align-items: center;
      }

      .c11 .c15 {
        color: #ffffff;
      }

      .c11[aria-disabled='true'] {
        border: 1px solid #dcdce4;
        background: #eaeaef;
      }

      .c11[aria-disabled='true'] .c15 {
        color: #666687;
      }

      .c11[aria-disabled='true'] svg > g,
      .c11[aria-disabled='true'] svg path {
        fill: #666687;
      }

      .c11[aria-disabled='true']:active {
        border: 1px solid #dcdce4;
        background: #eaeaef;
      }

      .c11[aria-disabled='true']:active .c15 {
        color: #666687;
      }

      .c11[aria-disabled='true']:active svg > g,
      .c11[aria-disabled='true']:active svg path {
        fill: #666687;
      }

      .c11:hover {
        border: 1px solid #7b79ff;
        background: #7b79ff;
      }

      .c11:active {
        border: 1px solid #4945ff;
        background: #4945ff;
      }

      .c11 svg > g,
      .c11 svg path {
        fill: #ffffff;
      }

      .c19 {
        -webkit-align-items: stretch;
        -webkit-box-align: stretch;
        -ms-flex-align: stretch;
        align-items: stretch;
        display: -webkit-box;
        display: -webkit-flex;
        display: -ms-flexbox;
        display: flex;
        -webkit-flex-direction: column;
        -ms-flex-direction: column;
        flex-direction: column;
      }

      .c20 > * {
        margin-top: 0;
        margin-bottom: 0;
      }

      .c20 > * + * {
        margin-top: 32px;
      }

      .c22 > * {
        margin-top: 0;
        margin-bottom: 0;
      }

      .c22 > * + * {
        margin-top: 16px;
      }

      .c44 > * {
        margin-top: 0;
        margin-bottom: 0;
      }

      .c44 > * + * {
        margin-top: 24px;
      }

      .c45 > * {
        margin-top: 0;
        margin-bottom: 0;
      }

      .c45 > * + * {
        margin-top: 8px;
      }

      .c47 > * {
        margin-top: 0;
        margin-bottom: 0;
      }

      .c47 > * + * {
        margin-top: 4px;
      }

      .c21 {
        background: #ffffff;
        padding-top: 24px;
        padding-right: 32px;
        padding-bottom: 24px;
        padding-left: 32px;
        border-radius: 4px;
        box-shadow: 0px 1px 4px rgba(33,33,52,0.1);
      }

      .c26 {
        -webkit-align-items: stretch;
        -webkit-box-align: stretch;
        -ms-flex-align: stretch;
        align-items: stretch;
        display: -webkit-box;
        display: -webkit-flex;
        display: -ms-flexbox;
        display: flex;
        -webkit-flex-direction: column;
        -ms-flex-direction: column;
        flex-direction: column;
      }

      .c29 {
        -webkit-align-items: center;
        -webkit-box-align: center;
        -ms-flex-align: center;
        align-items: center;
        display: -webkit-box;
        display: -webkit-flex;
        display: -ms-flexbox;
        display: flex;
        -webkit-flex-direction: row;
        -ms-flex-direction: row;
        flex-direction: row;
      }

      .c30 {
        -webkit-align-items: center;
        -webkit-box-align: center;
        -ms-flex-align: center;
        align-items: center;
        display: -webkit-box;
        display: -webkit-flex;
        display: -ms-flexbox;
        display: flex;
        -webkit-flex-direction: row;
        -ms-flex-direction: row;
        flex-direction: row;
        -webkit-box-pack: justify;
        -webkit-justify-content: space-between;
        -ms-flex-pack: justify;
        justify-content: space-between;
      }

      .c28 {
        font-weight: 600;
        color: #32324d;
        font-size: 0.75rem;
        line-height: 1.33;
      }

      .c32 {
        border: none;
        border-radius: 4px;
        padding-bottom: 0.65625rem;
        padding-left: 16px;
        padding-right: 16px;
        padding-top: 0.65625rem;
        color: #32324d;
        font-weight: 400;
        font-size: 0.875rem;
        display: block;
        width: 100%;
        background: inherit;
      }

      .c32::-webkit-input-placeholder {
        color: #8e8ea9;
        opacity: 1;
      }

      .c32::-moz-placeholder {
        color: #8e8ea9;
        opacity: 1;
      }

      .c32:-ms-input-placeholder {
        color: #8e8ea9;
        opacity: 1;
      }

      .c32::placeholder {
        color: #8e8ea9;
        opacity: 1;
      }

      .c32[aria-disabled='true'] {
        color: inherit;
      }

      .c32:focus {
        outline: none;
        box-shadow: none;
      }

      .c31 {
        border: 1px solid #dcdce4;
        border-radius: 4px;
        background: #ffffff;
        outline: none;
        box-shadow: 0;
        -webkit-transition-property: border-color,box-shadow,fill;
        transition-property: border-color,box-shadow,fill;
        -webkit-transition-duration: 0.2s;
        transition-duration: 0.2s;
      }

      .c31:focus-within {
        border: 1px solid #4945ff;
        box-shadow: #4945ff 0px 0px 0px 2px;
      }

      .c27 > * {
        margin-top: 0;
        margin-bottom: 0;
      }

      .c27 > * + * {
        margin-top: 4px;
      }

      .c34 {
        -webkit-align-items: stretch;
        -webkit-box-align: stretch;
        -ms-flex-align: stretch;
        align-items: stretch;
        display: -webkit-box;
        display: -webkit-flex;
        display: -ms-flexbox;
        display: flex;
        -webkit-flex-direction: column;
        -ms-flex-direction: column;
        flex-direction: column;
      }

      .c36 {
        -webkit-align-items: center;
        -webkit-box-align: center;
        -ms-flex-align: center;
        align-items: center;
        display: -webkit-box;
        display: -webkit-flex;
        display: -ms-flexbox;
        display: flex;
        -webkit-flex-direction: row;
        -ms-flex-direction: row;
        flex-direction: row;
      }

      .c37 {
        font-weight: 600;
        color: #32324d;
        font-size: 0.75rem;
        line-height: 1.33;
      }

      .c38 {
        border: 1px solid #dcdce4;
        border-radius: 4px;
        padding-left: 16px;
        padding-right: 16px;
        padding-top: 12px;
        padding-bottom: 12px;
        background: #ffffff;
        outline: none;
        box-shadow: 0;
        -webkit-transition-property: border-color,box-shadow,fill;
        transition-property: border-color,box-shadow,fill;
        -webkit-transition-duration: 0.2s;
        transition-duration: 0.2s;
      }

      .c38:focus-within {
        border: 1px solid #4945ff;
        box-shadow: #4945ff 0px 0px 0px 2px;
      }

      .c39 {
        display: block;
        width: 100%;
        font-weight: 400;
        font-size: 0.875rem;
        border: none;
        color: #32324d;
        resize: none;
        background: inherit;
      }

      .c39::-webkit-input-placeholder {
        color: #8e8ea9;
        opacity: 1;
      }

      .c39::-moz-placeholder {
        color: #8e8ea9;
        opacity: 1;
      }

      .c39:-ms-input-placeholder {
        color: #8e8ea9;
        opacity: 1;
      }

      .c39::placeholder {
        color: #8e8ea9;
        opacity: 1;
      }

      .c39:focus-within {
        outline: none;
      }

      .c35 > * {
        margin-top: 0;
        margin-bottom: 0;
      }

      .c35 > * + * {
        margin-top: 4px;
      }

      .c33 textarea {
        height: 5rem;
        line-height: 1.25rem;
      }

      .c33 textarea::-webkit-input-placeholder {
        font-weight: 400;
        font-size: 0.875rem;
        line-height: 1.43;
        color: #8e8ea9;
        opacity: 1;
      }

      .c33 textarea::-moz-placeholder {
        font-weight: 400;
        font-size: 0.875rem;
        line-height: 1.43;
        color: #8e8ea9;
        opacity: 1;
      }

      .c33 textarea:-ms-input-placeholder {
        font-weight: 400;
        font-size: 0.875rem;
        line-height: 1.43;
        color: #8e8ea9;
        opacity: 1;
      }

      .c33 textarea::placeholder {
        font-weight: 400;
        font-size: 0.875rem;
        line-height: 1.43;
        color: #8e8ea9;
        opacity: 1;
      }

      .c23 {
        color: #32324d;
        font-weight: 500;
        font-size: 1rem;
        line-height: 1.25;
      }

      .c46 {
        color: #666687;
        font-size: 0.875rem;
        line-height: 1.43;
      }

      .c6 {
        color: #4945ff;
        font-size: 0.75rem;
        line-height: 1.33;
      }

      .c4 {
        padding-right: 8px;
      }

      .c3 {
        display: -webkit-inline-box;
        display: -webkit-inline-flex;
        display: -ms-inline-flexbox;
        display: inline-flex;
        -webkit-align-items: center;
        -webkit-box-align: center;
        -ms-flex-align: center;
        align-items: center;
        -webkit-text-decoration: none;
        text-decoration: none;
        position: relative;
        outline: none;
      }

      .c3 svg path {
        fill: #4945ff;
      }

      .c3 svg {
        font-size: 0.625rem;
      }

      .c3:after {
        -webkit-transition-property: all;
        transition-property: all;
        -webkit-transition-duration: 0.2s;
        transition-duration: 0.2s;
        border-radius: 8px;
        content: '';
        position: absolute;
        top: -4px;
        bottom: -4px;
        left: -4px;
        right: -4px;
        border: 2px solid transparent;
      }

      .c3:focus-visible {
        outline: none;
      }

      .c3:focus-visible:after {
        border-radius: 8px;
        content: '';
        position: absolute;
        top: -5px;
        bottom: -5px;
        left: -5px;
        right: -5px;
        border: 2px solid #4945ff;
      }

      .c5 {
        display: -webkit-box;
        display: -webkit-flex;
        display: -ms-flexbox;
        display: flex;
      }

      .c40 {
        background: #ffffff;
        border-radius: 4px;
        box-shadow: 0px 1px 4px rgba(33,33,52,0.1);
      }

      .c43 {
        padding-top: 24px;
        padding-right: 32px;
        padding-bottom: 24px;
        padding-left: 32px;
      }

      .c68 {
        background: #eaeaef;
        padding-top: 24px;
        padding-right: 32px;
        padding-bottom: 24px;
        padding-left: 32px;
      }

      .c24 {
        display: grid;
        grid-template-columns: repeat(12,1fr);
        gap: 16px;
      }

      .c41 {
        display: grid;
        grid-template-columns: repeat(12,1fr);
        gap: 0px;
      }

      .c25 {
        grid-column: span 6;
        max-width: 100%;
      }

      .c42 {
        grid-column: span 7;
        max-width: 100%;
      }

      .c67 {
        grid-column: span 5;
        max-width: 100%;
      }

      .c59 {
        color: #4945ff;
        font-size: 0.75rem;
        line-height: 1.33;
      }

      .c60 {
        color: #4a4a6a;
        font-weight: 500;
        font-size: 1rem;
        line-height: 1.25;
      }

      .c61 {
        color: #666687;
        font-size: 0.875rem;
        line-height: 1.43;
      }

      .c48 {
        border-radius: 4px;
      }

      .c51 {
        background: #f6f6f9;
        padding-right: 24px;
        padding-left: 24px;
      }

      .c54 {
        -webkit-flex: 1;
        -ms-flex: 1;
        flex: 1;
      }

      .c63 {
        background: #dcdce4;
        border-radius: 50%;
        cursor: pointer;
        width: 2rem;
        height: 2rem;
        cursor: pointer;
      }

      .c65 {
        color: #666687;
        width: 0.6875rem;
      }

      .c52 {
        -webkit-align-items: center;
        -webkit-box-align: center;
        -ms-flex-align: center;
        align-items: center;
        display: -webkit-box;
        display: -webkit-flex;
        display: -ms-flexbox;
        display: flex;
        -webkit-flex-direction: row;
        -ms-flex-direction: row;
        flex-direction: row;
        -webkit-box-pack: justify;
        -webkit-justify-content: space-between;
        -ms-flex-pack: justify;
        justify-content: space-between;
      }

      .c55 {
        -webkit-align-items: center;
        -webkit-box-align: center;
        -ms-flex-align: center;
        align-items: center;
        display: -webkit-box;
        display: -webkit-flex;
        display: -ms-flexbox;
        display: flex;
        -webkit-flex-direction: row;
        -ms-flex-direction: row;
        flex-direction: row;
      }

      .c64 {
        -webkit-align-items: center;
        -webkit-box-align: center;
        -ms-flex-align: center;
        align-items: center;
        display: -webkit-box;
        display: -webkit-flex;
        display: -ms-flexbox;
        display: flex;
        -webkit-flex-direction: row;
        -ms-flex-direction: row;
        flex-direction: row;
        -webkit-box-pack: center;
        -webkit-justify-content: center;
        -ms-flex-pack: center;
        justify-content: center;
      }

      .c49 {
        border: 1px solid #f6f6f9;
      }

      .c49:hover:not([aria-disabled='true']) {
        border: 1px solid #4945ff;
      }

<<<<<<< HEAD
      .c46:hover:not([aria-disabled='true']) .sc-deghWO {
=======
      .c49:hover:not([aria-disabled='true']) .sc-gtPNqn {
>>>>>>> ac160916
        color: #271fe0;
      }

      .c49:hover:not([aria-disabled='true']) .c58 {
        color: #4945ff;
      }

      .c49:hover:not([aria-disabled='true']) > .c50 {
        background: #f0f0ff;
      }

      .c49:hover:not([aria-disabled='true']) [data-strapi-dropdown='true'] {
        background: #d9d8ff;
      }

      .c56 {
        background: transparent;
        border: none;
        position: relative;
        outline: none;
      }

      .c56[aria-disabled='true'] {
        pointer-events: none;
      }

      .c56[aria-disabled='true'] svg path {
        fill: #666687;
      }

      .c56 svg {
        display: -webkit-box;
        display: -webkit-flex;
        display: -ms-flexbox;
        display: flex;
        font-size: 0.625rem;
      }

      .c56 svg path {
        fill: #4945ff;
      }

      .c56:after {
        -webkit-transition-property: all;
        transition-property: all;
        -webkit-transition-duration: 0.2s;
        transition-duration: 0.2s;
        border-radius: 8px;
        content: '';
        position: absolute;
        top: -4px;
        bottom: -4px;
        left: -4px;
        right: -4px;
        border: 2px solid transparent;
      }

      .c56:focus-visible {
        outline: none;
      }

      .c56:focus-visible:after {
        border-radius: 8px;
        content: '';
        position: absolute;
        top: -5px;
        bottom: -5px;
        left: -5px;
        right: -5px;
        border: 2px solid #4945ff;
      }

      .c62 > * {
        margin-left: 0;
        margin-right: 0;
      }

      .c62 > * + * {
        margin-left: 12px;
      }

      .c66 path {
        fill: #666687;
      }

      .c57 {
        text-align: left;
      }

      .c57 svg {
        width: 0.875rem;
        height: 0.875rem;
      }

      .c57 svg path {
        fill: #8e8ea9;
      }

      .c53 {
        height: 5.5rem;
        border-radius: 4px;
      }

      .c53:hover svg path {
        fill: #4945ff;
      }

      @media (max-width:68.75rem) {
        .c25 {
          grid-column: span;
        }
      }

      @media (max-width:34.375rem) {
        .c25 {
          grid-column: span;
        }
      }

      @media (max-width:68.75rem) {
        .c42 {
          grid-column: span;
        }
      }

      @media (max-width:34.375rem) {
        .c42 {
          grid-column: span;
        }
      }

      @media (max-width:68.75rem) {
        .c67 {
          grid-column: span;
        }
      }

      @media (max-width:34.375rem) {
        .c67 {
          grid-column: span;
        }
      }

      <main
        aria-labelledby="main-content-title"
        class="c0"
        id="main-content"
        tabindex="-1"
      >
        <form
          action="#"
          novalidate=""
        >
          <div
            style="height: 0px;"
          >
            <div
              class="c1"
              data-strapi-header="true"
            >
              <div
                class="c2"
              >
                <a
                  aria-current="page"
                  class="c3 active"
                  href="/settings/users-permissions/roles"
                >
                  <span
                    aria-hidden="true"
                    class="c4 c5"
                  >
                    <svg
                      fill="none"
                      height="1em"
                      viewBox="0 0 24 24"
                      width="1em"
                      xmlns="http://www.w3.org/2000/svg"
                    >
                      <path
                        d="M24 13.3a.2.2 0 01-.2.2H5.74l8.239 8.239a.2.2 0 010 .282L12.14 23.86a.2.2 0 01-.282 0L.14 12.14a.2.2 0 010-.282L11.86.14a.2.2 0 01.282 0L13.98 1.98a.2.2 0 010 .282L5.74 10.5H23.8c.11 0 .2.09.2.2v2.6z"
                        fill="#212134"
                      />
                    </svg>
                  </span>
                  <span
                    class="c6"
                  >
                    Back
                  </span>
                </a>
              </div>
              <div
                class="c7"
              >
                <div
                  class="c8"
                >
                  <h1
                    class="c9"
                  >
                    Authenticated
                  </h1>
                </div>
                <button
                  aria-disabled="false"
                  class="c10 c11"
                  type="submit"
                >
                  <div
                    aria-hidden="true"
                    class="c12 c13 c14"
                  >
                    <svg
                      fill="none"
                      height="1em"
                      viewBox="0 0 24 24"
                      width="1em"
                      xmlns="http://www.w3.org/2000/svg"
                    >
                      <path
                        d="M20.727 2.97a.2.2 0 01.286 0l2.85 2.89a.2.2 0 010 .28L9.554 20.854a.2.2 0 01-.285 0l-9.13-9.243a.2.2 0 010-.281l2.85-2.892a.2.2 0 01.284 0l6.14 6.209L20.726 2.97z"
                        fill="#212134"
                      />
                    </svg>
                  </div>
                  <span
                    class="c15 c16"
                  >
                    Save
                  </span>
                </button>
              </div>
              <p
                class="c17"
              >
                Default role given to authenticated user.
              </p>
            </div>
          </div>
          <div
            class="c18"
          >
            <div
              class="c19 c20"
              spacing="7"
            >
              <div
                class="c21"
              >
                <div
                  class="c19 c22"
                  spacing="4"
                >
                  <h2
                    class="c23"
                  >
                    Role details
                  </h2>
                  <div
                    class="c24"
                  >
                    <div
                      class="c25"
                    >
                      <div
                        class=""
                      >
                        <div>
                          <div>
                            <div
                              class="c26 c27"
                              spacing="1"
                            >
                              <label
                                class="c28"
                                for="textinput-1"
                              >
                                <div
                                  class="c29"
                                >
                                  Name
                                </div>
                              </label>
                              <div
                                class="c30 c31"
                              >
                                <input
                                  aria-disabled="false"
                                  aria-invalid="false"
                                  class="c32"
                                  id="textinput-1"
                                  name="name"
                                  value="Authenticated"
                                />
                              </div>
                            </div>
                          </div>
                        </div>
                      </div>
                    </div>
                    <div
                      class="c25"
                    >
                      <div
                        class=""
                      >
                        <div
                          class="c33"
                        >
                          <div>
                            <div
                              class="c34 c35"
                              spacing="1"
                            >
                              <div
                                class="c36"
                              >
                                <label
                                  class="c37"
                                  for="textarea-1"
                                >
                                  <div
                                    class="c36"
                                  >
                                    Description
                                  </div>
                                </label>
                              </div>
                              <div
                                class="c38"
                              >
                                <textarea
                                  aria-invalid="false"
                                  class="c39"
                                  id="textarea-1"
                                  name="description"
                                >
                                  Default role given to authenticated user.
                                </textarea>
                              </div>
                            </div>
                          </div>
                        </div>
                      </div>
                    </div>
                  </div>
                </div>
              </div>
              <div
                class="c40 c41"
              >
                <div
                  class="c42"
                >
                  <div
                    class="c43"
                  >
                    <div
                      class="c19 c44"
                      spacing="6"
                    >
                      <div
                        class="c19 c45"
                        spacing="2"
                      >
                        <h2
                          class="c23"
                        >
                          Permissions
                        </h2>
                        <p
                          class="c46"
                        >
                          Only actions bound by a route are listed below.
                        </p>
                      </div>
                      <div
                        class="c19 c47"
                        spacing="1"
                      >
                        <div
                          aria-disabled="false"
                          class="c48 c49"
                          data-strapi-expanded="false"
                        >
                          <div
                            class="c50 c51 c52 c53"
                            cursor=""
                          >
                            <button
                              aria-controls="accordion-content-accordion-1"
                              aria-disabled="false"
                              aria-expanded="false"
                              aria-labelledby="accordion-label-accordion-1"
                              class="c50 c54 c55 c56 c57"
                              data-strapi-accordion-toggle="true"
                              type="button"
                            >
                              <span
                                class="c58 c59"
                              >
                                <span
                                  class="c58 c60"
                                  id="accordion-label-accordion-1"
                                >
                                  Address
                                </span>
                                <p
                                  class="c58 c61"
                                  id="accordion-desc-accordion-1"
                                >
                                  Define all allowed actions for the api::address plugin.
                                </p>
                              </span>
                            </button>
                            <div
                              class="c50 c55 c62"
                              spacing="3"
                            >
                              <span
                                aria-hidden="true"
                                class="c50 c63 c64"
                                cursor="pointer"
                                data-strapi-dropdown="true"
                                height="2rem"
                                width="2rem"
                              >
                                <svg
                                  class="c65 c66"
                                  fill="none"
                                  height="1em"
                                  viewBox="0 0 14 8"
                                  width="0.6875rem"
                                  xmlns="http://www.w3.org/2000/svg"
                                >
                                  <path
                                    clip-rule="evenodd"
                                    d="M14 .889a.86.86 0 01-.26.625L7.615 7.736A.834.834 0 017 8a.834.834 0 01-.615-.264L.26 1.514A.861.861 0 010 .889c0-.24.087-.45.26-.625A.834.834 0 01.875 0h12.25c.237 0 .442.088.615.264a.86.86 0 01.26.625z"
                                    fill="#32324D"
                                    fill-rule="evenodd"
                                  />
                                </svg>
                              </span>
                            </div>
                          </div>
                        </div>
                      </div>
                    </div>
                  </div>
                </div>
                <div
                  class="c67"
                >
                  <div
                    class="c68"
                    style="min-height: 100%;"
                  >
                    <div
                      class="c19 c45"
                      spacing="2"
                    >
                      <h3
                        class="c23"
                      >
                        Advanced settings
                      </h3>
                      <p
                        class="c46"
                      >
                        Select the application's actions or the plugin's actions and click on the cog icon to display the bound route
                      </p>
                    </div>
                  </div>
                </div>
              </div>
            </div>
          </div>
        </form>
      </main>
    `);
  });

  it("can edit a users-permissions role's name and description", async () => {
    const { getByLabelText, getByRole, getByTestId, getAllByText } = makeAndRenderApp();

    // Check loading screen
    const loader = getByTestId('loader');
    expect(loader).toBeInTheDocument();

    // After loading, check other elements
    await waitForElementToBeRemoved(loader);
    const saveButton = getByRole('button', { name: /save/i });
    expect(saveButton).toBeInTheDocument();
    const nameField = getByLabelText(/name/i);
    expect(nameField).toBeInTheDocument();
    const descriptionField = getByLabelText(/description/i);
    expect(descriptionField).toBeInTheDocument();

    // Shows error when name is missing
    await userEvent.clear(nameField);
    expect(nameField).toHaveValue('');
    await userEvent.clear(descriptionField);
    expect(descriptionField).toHaveValue('');

    // Show errors after form submit
    await userEvent.click(saveButton);
    await waitFor(() => expect(saveButton).not.toBeDisabled());
    const errorMessages = await getAllByText(/invalid value/i);
    errorMessages.forEach(errorMessage => expect(errorMessage).toBeInTheDocument());
  });

  it('can toggle the permissions accordions and actions', async () => {
    // Create app and wait for loading
    const {
      getByLabelText,
      queryByText,
      getByTestId,
      getByText,
      getAllByRole,
    } = makeAndRenderApp();
    const loader = getByTestId('loader');
    await waitForElementToBeRemoved(loader);

    // Open the collapse
    const collapse = getByText(/define all allowed actions for the api::address plugin/i);
    await userEvent.click(collapse);
    expect(getByLabelText(/select all/i)).toBeInTheDocument();

    // Display the selected action's bound route
    const actionCogButton = getByTestId('action-cog');
    await userEvent.click(actionCogButton);
    expect(getByText(/bound route to/i)).toBeInTheDocument();
    expect(getByText('POST')).toBeInTheDocument();
    expect(getByText('/addresses')).toBeInTheDocument();

    // Select all actions with the "select all" checkbox
    const [selectAllCheckbox, ...actionCheckboxes] = getAllByRole('checkbox');
    expect(selectAllCheckbox.checked).toBe(false);
    await userEvent.click(selectAllCheckbox);
    actionCheckboxes.forEach(actionCheckbox => {
      expect(actionCheckbox.checked).toBe(true);
    });

    // Close the collapse
    await userEvent.click(collapse);
    expect(queryByText(/select all/i)).not.toBeInTheDocument();
  });
});<|MERGE_RESOLUTION|>--- conflicted
+++ resolved
@@ -831,11 +831,7 @@
         border: 1px solid #4945ff;
       }
 
-<<<<<<< HEAD
-      .c46:hover:not([aria-disabled='true']) .sc-deghWO {
-=======
-      .c49:hover:not([aria-disabled='true']) .sc-gtPNqn {
->>>>>>> ac160916
+      .c49:hover:not([aria-disabled='true']) .sc-kGrBqp {
         color: #271fe0;
       }
 
