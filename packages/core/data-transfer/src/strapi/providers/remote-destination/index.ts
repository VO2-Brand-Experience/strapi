--- conflicted
+++ resolved
@@ -3,11 +3,7 @@
 import { Writable } from 'stream';
 import { once } from 'lodash/fp';
 
-<<<<<<< HEAD
-import { createDispatcher, connectToWebsocket } from '../utils';
-=======
-import { createDispatcher, trimTrailingSlash } from '../utils';
->>>>>>> 6ef0d860
+import { createDispatcher, connectToWebsocket, trimTrailingSlash } from '../utils';
 
 import type { IDestinationProvider, IMetadata, ProviderType, IAsset } from '../../../../types';
 import type { client, server } from '../../../../types/remote/protocol';
