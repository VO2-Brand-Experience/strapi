--- conflicted
+++ resolved
@@ -135,10 +135,6 @@
     );
   }
 
-<<<<<<< HEAD
-  async bootstrap(): Promise<void> {
-    await Promise.all([this.sourceProvider.bootstrap?.(), this.destinationProvider.bootstrap?.()]);
-=======
   async init(): Promise<void> {
     // Resolve providers' resource and store
     // them in the engine's internal state
@@ -153,13 +149,7 @@
   }
 
   async bootstrap(): Promise<void> {
-    await Promise.all([
-      // bootstrap source provider
-      this.sourceProvider.bootstrap?.(),
-      // bootstrap destination provider
-      this.destinationProvider.bootstrap?.(),
-    ]);
->>>>>>> 18c41cf4
+    await Promise.all([this.sourceProvider.bootstrap?.(), this.destinationProvider.bootstrap?.()]);
   }
 
   async close(): Promise<void> {
@@ -211,14 +201,10 @@
 
   async transfer(): Promise<ITransferResults<S, D>> {
     try {
-<<<<<<< HEAD
       this.validateTransferOptions();
 
-      await this.bootstrap();
-=======
       await this.bootstrap();
       await this.init();
->>>>>>> 18c41cf4
 
       const isValidTransfer = await this.integrityCheck();
 
