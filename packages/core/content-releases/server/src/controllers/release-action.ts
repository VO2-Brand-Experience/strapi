import type Koa from 'koa';

import { mapAsync } from '@strapi/utils';
import {
  validateReleaseAction,
  validateReleaseActionUpdateSchema,
} from './validation/release-action';
import type {
  CreateReleaseAction,
  GetReleaseActions,
  UpdateReleaseAction,
  DeleteReleaseAction,
} from '../../../shared/contracts/release-actions';
import { getService } from '../utils';
import { RELEASE_ACTION_MODEL_UID } from '../constants';

const releaseActionController = {
  async create(ctx: Koa.Context) {
    const releaseId: CreateReleaseAction.Request['params']['releaseId'] = ctx.params.releaseId;
    const releaseActionArgs: CreateReleaseAction.Request['body'] = ctx.request.body;

    await validateReleaseAction(releaseActionArgs);

    const releaseService = getService('release', { strapi });
    const releaseAction = await releaseService.createAction(releaseId, releaseActionArgs);

    ctx.body = {
      data: releaseAction,
    };
  },

  async findMany(ctx: Koa.Context) {
    const releaseId: GetReleaseActions.Request['params']['releaseId'] = ctx.params.releaseId;
    const permissionsManager = strapi.admin.services.permission.createPermissionsManager({
      ability: ctx.state.userAbility,
      model: RELEASE_ACTION_MODEL_UID,
    });
    const query = await permissionsManager.sanitizeQuery(ctx.query);

    const releaseService = getService('release', { strapi });
    const { results, pagination } = await releaseService.findActions(releaseId, {
      sort: query.groupBy === 'action' ? 'type' : query.groupBy,
      ...query,
    });
<<<<<<< HEAD
    const groupedData = await releaseService.groupActions(results, query.groupBy);
=======

    /**
     * Release actions can be related to entries of different content types.
     * We need to sanitize the entry output according to that content type.
     * So, we group the sanitized output function by content type.
     */
    const contentTypeOutputSanitizers = results.reduce((acc, action) => {
      if (acc[action.contentType]) {
        return acc;
      }

      const contentTypePermissionsManager =
        strapi.admin.services.permission.createPermissionsManager({
          ability: ctx.state.userAbility,
          model: action.contentType,
        });

      acc[action.contentType] = contentTypePermissionsManager.sanitizeOutput;

      return acc;
    }, {});

    /**
     * sanitizeOutput doesn't work if you use it directly on the Release Action model, it doesn't sanitize the entries
     * So, we need to sanitize manually each entry inside a Release Action
     */
    const sanitizedResults = await mapAsync(results, async (action) => ({
      ...action,
      entry: await contentTypeOutputSanitizers[action.contentType](action.entry),
    }));

    const groupedData = await releaseService.groupActions(sanitizedResults, query.groupBy);

    const contentTypes = releaseService.getContentTypeModelsFromActions(results);
    const components = await releaseService.getAllComponents();
>>>>>>> beec7864

    ctx.body = {
      data: groupedData,
      meta: {
        pagination,
        contentTypes,
        components,
      },
    };
  },

  async update(ctx: Koa.Context) {
    const actionId: UpdateReleaseAction.Request['params']['actionId'] = ctx.params.actionId;
    const releaseId: UpdateReleaseAction.Request['params']['releaseId'] = ctx.params.releaseId;
    const releaseActionUpdateArgs: UpdateReleaseAction.Request['body'] = ctx.request.body;

    await validateReleaseActionUpdateSchema(releaseActionUpdateArgs);

    const releaseService = getService('release', { strapi });

    const updatedAction = await releaseService.updateAction(
      actionId,
      releaseId,
      releaseActionUpdateArgs
    );

    ctx.body = {
      data: updatedAction,
    };
  },

  async delete(ctx: Koa.Context) {
    const actionId: DeleteReleaseAction.Request['params']['actionId'] = ctx.params.actionId;
    const releaseId: DeleteReleaseAction.Request['params']['releaseId'] = ctx.params.releaseId;

    const releaseService = getService('release', { strapi });

    const deletedReleaseAction = await releaseService.deleteAction(actionId, releaseId);

    ctx.body = {
      data: deletedReleaseAction,
    };
  },
};

export default releaseActionController;<|MERGE_RESOLUTION|>--- conflicted
+++ resolved
@@ -42,9 +42,6 @@
       sort: query.groupBy === 'action' ? 'type' : query.groupBy,
       ...query,
     });
-<<<<<<< HEAD
-    const groupedData = await releaseService.groupActions(results, query.groupBy);
-=======
 
     /**
      * Release actions can be related to entries of different content types.
@@ -80,7 +77,6 @@
 
     const contentTypes = releaseService.getContentTypeModelsFromActions(results);
     const components = await releaseService.getAllComponents();
->>>>>>> beec7864
 
     ctx.body = {
       data: groupedData,
