--- conflicted
+++ resolved
@@ -106,31 +106,19 @@
     // should show the entries
     expect(
       screen.getByText(
-<<<<<<< HEAD
-        mockReleaseDetailsPageData.withActionsBodyData.data['Category'][0].entry.contentType
-=======
         mockReleaseDetailsPageData.withActionsBodyData.data['Category'][0].contentType
->>>>>>> beec7864
           .mainFieldValue
       )
     ).toBeInTheDocument();
     expect(
       screen.getByRole('gridcell', {
-<<<<<<< HEAD
-        name: mockReleaseDetailsPageData.withActionsBodyData.data['Category'][0].entry.contentType
-=======
         name: mockReleaseDetailsPageData.withActionsBodyData.data['Category'][0].contentType
->>>>>>> beec7864
           .displayName,
       })
     ).toBeInTheDocument();
     expect(
       screen.getByText(
-<<<<<<< HEAD
-        mockReleaseDetailsPageData.withActionsBodyData.data['Category'][0].entry.locale.name
-=======
         mockReleaseDetailsPageData.withActionsBodyData.data['Category'][0].locale.name
->>>>>>> beec7864
       )
     ).toBeInTheDocument();
 
