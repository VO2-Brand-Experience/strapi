import { useContext, useRef } from 'react';
import axios from 'axios';
import TrackingContext from '../../contexts/TrackingContext';
import useAppInfos from '../useAppInfos';

const useTracking = () => {
  const trackRef = useRef();
<<<<<<< HEAD
  const { uuid, telemetryProperties } = useContext(TrackingContext);
=======
  const uuid = useContext(TrackingContext);
  const appInfo = useAppInfos();
>>>>>>> 2d11fe54

  trackRef.current = (event, properties) => {
    if (uuid) {
      try {
        axios.post('https://analytics.strapi.io/track', {
          event,
<<<<<<< HEAD
          properties: { ...telemetryProperties, ...properties, projectType: strapi.projectType },
=======
          properties: {
            ...properties,
            projectType: strapi.projectType,
            environment: appInfo.currentEnvironment,
          },
>>>>>>> 2d11fe54
          uuid,
        });
      } catch (err) {
        // Silent
      }
    }
  };

  return { trackUsage: trackRef.current };
};

export default useTracking;<|MERGE_RESOLUTION|>--- conflicted
+++ resolved
@@ -5,27 +5,20 @@
 
 const useTracking = () => {
   const trackRef = useRef();
-<<<<<<< HEAD
   const { uuid, telemetryProperties } = useContext(TrackingContext);
-=======
-  const uuid = useContext(TrackingContext);
   const appInfo = useAppInfos();
->>>>>>> 2d11fe54
 
   trackRef.current = (event, properties) => {
     if (uuid) {
       try {
         axios.post('https://analytics.strapi.io/track', {
           event,
-<<<<<<< HEAD
-          properties: { ...telemetryProperties, ...properties, projectType: strapi.projectType },
-=======
           properties: {
+            ...telemetryProperties,
             ...properties,
             projectType: strapi.projectType,
             environment: appInfo.currentEnvironment,
           },
->>>>>>> 2d11fe54
           uuid,
         });
       } catch (err) {
