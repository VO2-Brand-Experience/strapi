--- conflicted
+++ resolved
@@ -94,11 +94,7 @@
     {
       color: STAGE_COLOR_DEFAULT,
       name: 'something',
-<<<<<<< HEAD
-      permissions: [{ role: 1, action: 'admin::review-workflow.stage.transition' }],
-=======
       permissions: [{ role: 1, action: 'admin::review-workflows.stage.transition' }],
->>>>>>> a5599246
     },
   ],
   ...props
