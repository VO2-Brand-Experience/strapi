--- conflicted
+++ resolved
@@ -10,14 +10,8 @@
 import { Provider } from 'react-redux';
 
 import configureStore from '../../../../../../../../../admin/src/core/store/configureStore';
-<<<<<<< HEAD
-import { Stages } from '../Stages';
-import { reducer } from '../../../reducer';
+import * as actions from '../../../actions';
 import { ACTION_SET_WORKFLOW, STAGE_COLOR_DEFAULT } from '../../../constants';
-=======
->>>>>>> d1dda661
-import * as actions from '../../../actions';
-import { ACTION_SET_WORKFLOWS, STAGE_COLOR_DEFAULT } from '../../../constants';
 import { reducer } from '../../../reducer';
 import { Stages } from '../Stages';
 
