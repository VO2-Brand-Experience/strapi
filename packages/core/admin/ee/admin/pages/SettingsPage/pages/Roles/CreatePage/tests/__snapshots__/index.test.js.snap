// Jest Snapshot v1, https://goo.gl/fbAQLP

exports[`<CreatePage /> renders and matches the snapshot 1`] = `
.c44 {
  border: 0;
  -webkit-clip: rect(0 0 0 0);
  clip: rect(0 0 0 0);
  height: 1px;
  margin: -1px;
  overflow: hidden;
  padding: 0;
  position: absolute;
  width: 1px;
}

.c20 {
  background: #ffffff;
  padding: 24px;
  border-radius: 4px;
  box-shadow: 0px 1px 4px rgba(33,33,52,0.1);
}

.c15 {
  font-weight: 600;
  color: #32324d;
  font-size: 0.875rem;
  line-height: 1.43;
}

.c12 {
  display: -webkit-box;
  display: -webkit-flex;
  display: -ms-flexbox;
  display: flex;
  cursor: pointer;
  padding: 8px;
  border-radius: 4px;
  background: #ffffff;
  border: 1px solid #dcdce4;
  position: relative;
  outline: none;
}

.c12 svg {
  height: 12px;
  width: 12px;
}

.c12 svg > g,
.c12 svg path {
  fill: #ffffff;
}

.c12[aria-disabled='true'] {
  pointer-events: none;
}

.c12:after {
  -webkit-transition-property: all;
  transition-property: all;
  -webkit-transition-duration: 0.2s;
  transition-duration: 0.2s;
  border-radius: 8px;
  content: '';
  position: absolute;
  top: -4px;
  bottom: -4px;
  left: -4px;
  right: -4px;
  border: 2px solid transparent;
}

.c12:focus-visible {
  outline: none;
}

.c12:focus-visible:after {
  border-radius: 8px;
  content: '';
  position: absolute;
  top: -5px;
  bottom: -5px;
  left: -5px;
  right: -5px;
  border: 2px solid #4945ff;
}

.c13 {
  -webkit-align-items: center;
  -webkit-box-align: center;
  -ms-flex-align: center;
  align-items: center;
  padding: 10px 16px;
  background: #4945ff;
  border: none;
  border: 1px solid #d9d8ff;
  background: #f0f0ff;
}

.c13 .sc-dwFVFH {
  display: -webkit-box;
  display: -webkit-flex;
  display: -ms-flexbox;
  display: flex;
  -webkit-align-items: center;
  -webkit-box-align: center;
  -ms-flex-align: center;
  align-items: center;
}

.c13 .c14 {
  color: #ffffff;
}

.c13[aria-disabled='true'] {
  border: 1px solid #dcdce4;
  background: #eaeaef;
}

.c13[aria-disabled='true'] .c14 {
  color: #666687;
}

.c13[aria-disabled='true'] svg > g,
.c13[aria-disabled='true'] svg path {
  fill: #666687;
}

.c13[aria-disabled='true']:active {
  border: 1px solid #dcdce4;
  background: #eaeaef;
}

.c13[aria-disabled='true']:active .c14 {
  color: #666687;
}

.c13[aria-disabled='true']:active svg > g,
.c13[aria-disabled='true']:active svg path {
  fill: #666687;
}

.c13:hover {
  background-color: #ffffff;
}

.c13:active {
  background-color: #ffffff;
  border: 1px solid #4945ff;
}

.c13:active .c14 {
  color: #4945ff;
}

.c13:active svg > g,
.c13:active svg path {
  fill: #4945ff;
}

.c13 .c14 {
  color: #271fe0;
}

.c13 svg > g,
.c13 svg path {
  fill: #271fe0;
}

.c16 {
  -webkit-align-items: center;
  -webkit-box-align: center;
  -ms-flex-align: center;
  align-items: center;
  padding: 10px 16px;
  background: #4945ff;
  border: none;
  border: 1px solid #4945ff;
  background: #4945ff;
}

.c16 .sc-dwFVFH {
  display: -webkit-box;
  display: -webkit-flex;
  display: -ms-flexbox;
  display: flex;
  -webkit-align-items: center;
  -webkit-box-align: center;
  -ms-flex-align: center;
  align-items: center;
}

.c16 .c14 {
  color: #ffffff;
}

.c16[aria-disabled='true'] {
  border: 1px solid #dcdce4;
  background: #eaeaef;
}

.c16[aria-disabled='true'] .c14 {
  color: #666687;
}

.c16[aria-disabled='true'] svg > g,
.c16[aria-disabled='true'] svg path {
  fill: #666687;
}

.c16[aria-disabled='true']:active {
  border: 1px solid #dcdce4;
  background: #eaeaef;
}

.c16[aria-disabled='true']:active .c14 {
  color: #666687;
}

.c16[aria-disabled='true']:active svg > g,
.c16[aria-disabled='true']:active svg path {
  fill: #666687;
}

.c16:hover {
  border: 1px solid #7b79ff;
  background: #7b79ff;
}

.c16:active {
  border: 1px solid #4945ff;
  background: #4945ff;
}

.c16 svg > g,
.c16 svg path {
  fill: #ffffff;
}

.c22 {
  display: -webkit-box;
  display: -webkit-flex;
  display: -ms-flexbox;
  display: flex;
  -webkit-flex-direction: row;
  -ms-flex-direction: row;
  flex-direction: row;
  -webkit-box-pack: justify;
  -webkit-justify-content: space-between;
  -ms-flex-pack: justify;
  justify-content: space-between;
  -webkit-align-items: center;
  -webkit-box-align: center;
  -ms-flex-align: center;
  align-items: center;
}

.c40 {
  display: -webkit-box;
  display: -webkit-flex;
  display: -ms-flexbox;
  display: flex;
  -webkit-flex-direction: row;
  -ms-flex-direction: row;
  flex-direction: row;
  -webkit-box-pack: space-around;
  -webkit-justify-content: space-around;
  -ms-flex-pack: space-around;
  justify-content: space-around;
  -webkit-align-items: center;
  -webkit-box-align: center;
  -ms-flex-align: center;
  align-items: center;
}

.c42 {
  border: 0;
  -webkit-clip: rect(0 0 0 0);
  clip: rect(0 0 0 0);
  height: 1px;
  margin: -1px;
  overflow: hidden;
  padding: 0;
  position: absolute;
  width: 1px;
}

.c43 {
  -webkit-animation: gzYjWD 1s infinite linear;
  animation: gzYjWD 1s infinite linear;
}

.c10 {
  display: -webkit-box;
  display: -webkit-flex;
  display: -ms-flexbox;
  display: flex;
  -webkit-flex-direction: row;
  -ms-flex-direction: row;
  flex-direction: row;
  -webkit-align-items: center;
  -webkit-box-align: center;
  -ms-flex-align: center;
  align-items: center;
}

.c19 {
  display: -webkit-box;
  display: -webkit-flex;
  display: -ms-flexbox;
  display: flex;
  -webkit-flex-direction: column;
  -ms-flex-direction: column;
  flex-direction: column;
}

.c19 > * {
  margin-top: 0;
  margin-bottom: 0;
}

.c19 > * + * {
  margin-top: 24px;
}

.c21 {
  display: -webkit-box;
  display: -webkit-flex;
  display: -ms-flexbox;
  display: flex;
  -webkit-flex-direction: column;
  -ms-flex-direction: column;
  flex-direction: column;
}

.c21 > * {
  margin-top: 0;
  margin-bottom: 0;
}

.c21 > * + * {
  margin-top: 16px;
}

.c11 > * {
  margin-left: 0;
  margin-right: 0;
}

.c11 > * + * {
  margin-left: 8px;
}

.c30 {
  display: -webkit-box;
  display: -webkit-flex;
  display: -ms-flexbox;
  display: flex;
  -webkit-flex-direction: row;
  -ms-flex-direction: row;
  flex-direction: row;
  -webkit-align-items: center;
  -webkit-box-align: center;
  -ms-flex-align: center;
  align-items: center;
}

.c31 {
  display: -webkit-box;
  display: -webkit-flex;
  display: -ms-flexbox;
  display: flex;
  -webkit-flex-direction: row;
  -ms-flex-direction: row;
  flex-direction: row;
  -webkit-box-pack: justify;
  -webkit-justify-content: space-between;
  -ms-flex-pack: justify;
  justify-content: space-between;
  -webkit-align-items: center;
  -webkit-box-align: center;
  -ms-flex-align: center;
  align-items: center;
}

.c29 {
  font-weight: 600;
  color: #32324d;
  font-size: 0.75rem;
  line-height: 1.33;
}

.c33 {
  border: none;
  border-radius: 4px;
  padding-left: 16px;
  padding-right: 16px;
  color: #32324d;
  font-weight: 400;
  font-size: 0.875rem;
  display: block;
  width: 100%;
  background: inherit;
}

.c33::-webkit-input-placeholder {
  color: #8e8ea9;
  opacity: 1;
}

.c33::-moz-placeholder {
  color: #8e8ea9;
  opacity: 1;
}

.c33:-ms-input-placeholder {
  color: #8e8ea9;
  opacity: 1;
}

.c33::placeholder {
  color: #8e8ea9;
  opacity: 1;
}

.c33[aria-disabled='true'] {
  color: inherit;
}

.c33:focus {
  outline: none;
  box-shadow: none;
}

.c32 {
  border: 1px solid #dcdce4;
  border-radius: 4px;
  background: #ffffff;
  height: 2.5rem;
  outline: none;
  box-shadow: 0;
  -webkit-transition-property: border-color,box-shadow,fill;
  transition-property: border-color,box-shadow,fill;
  -webkit-transition-duration: 0.2s;
  transition-duration: 0.2s;
}

.c32:focus-within {
  border: 1px solid #4945ff;
  box-shadow: #4945ff 0px 0px 0px 2px;
}

.c28 {
  display: -webkit-box;
  display: -webkit-flex;
  display: -ms-flexbox;
  display: flex;
  -webkit-flex-direction: column;
  -ms-flex-direction: column;
  flex-direction: column;
}

.c28 > * {
  margin-top: 0;
  margin-bottom: 0;
}

.c28 > * + * {
  margin-top: 4px;
}

.c36 {
  display: -webkit-box;
  display: -webkit-flex;
  display: -ms-flexbox;
  display: flex;
  -webkit-flex-direction: row;
  -ms-flex-direction: row;
  flex-direction: row;
  -webkit-align-items: center;
  -webkit-box-align: center;
  -ms-flex-align: center;
  align-items: center;
}

.c37 {
  font-weight: 600;
  color: #32324d;
  font-size: 0.75rem;
  line-height: 1.33;
}

.c38 {
  border: 1px solid #dcdce4;
  border-radius: 4px;
  padding-left: 16px;
  padding-right: 16px;
  padding-top: 12px;
  padding-bottom: 12px;
  background: #ffffff;
  outline: none;
  box-shadow: 0;
  -webkit-transition-property: border-color,box-shadow,fill;
  transition-property: border-color,box-shadow,fill;
  -webkit-transition-duration: 0.2s;
  transition-duration: 0.2s;
}

.c38:focus-within {
  border: 1px solid #4945ff;
  box-shadow: #4945ff 0px 0px 0px 2px;
}

.c39 {
  display: block;
  width: 100%;
  font-weight: 400;
  font-size: 0.875rem;
  border: none;
  color: #32324d;
  resize: none;
  background: inherit;
}

.c39::-webkit-input-placeholder {
  color: #8e8ea9;
  opacity: 1;
}

.c39::-moz-placeholder {
  color: #8e8ea9;
  opacity: 1;
}

.c39:-ms-input-placeholder {
  color: #8e8ea9;
  opacity: 1;
}

.c39::placeholder {
  color: #8e8ea9;
  opacity: 1;
}

.c39:focus-within {
  outline: none;
}

.c35 {
  display: -webkit-box;
  display: -webkit-flex;
  display: -ms-flexbox;
  display: flex;
  -webkit-flex-direction: column;
  -ms-flex-direction: column;
  flex-direction: column;
}

.c35 > * {
  margin-top: 0;
  margin-bottom: 0;
}

.c35 > * + * {
  margin-top: 4px;
}

.c34 textarea {
  height: 5rem;
  line-height: 1.25rem;
}

.c34 textarea::-webkit-input-placeholder {
  font-weight: 400;
  font-size: 0.875rem;
  line-height: 1.43;
  color: #8e8ea9;
  opacity: 1;
}

.c34 textarea::-moz-placeholder {
  font-weight: 400;
  font-size: 0.875rem;
  line-height: 1.43;
  color: #8e8ea9;
  opacity: 1;
}

.c34 textarea:-ms-input-placeholder {
  font-weight: 400;
  font-size: 0.875rem;
  line-height: 1.43;
  color: #8e8ea9;
  opacity: 1;
}

.c34 textarea::placeholder {
  font-weight: 400;
  font-size: 0.875rem;
  line-height: 1.43;
  color: #8e8ea9;
  opacity: 1;
}

.c23 {
  font-weight: 600;
  color: #32324d;
  font-size: 0.875rem;
  line-height: 1.43;
}

.c24 {
  color: #666687;
  font-size: 0.75rem;
  line-height: 1.33;
}

<<<<<<< HEAD
.c41 {
=======
.c6 {
  color: #4945ff;
  font-size: 0.75rem;
  line-height: 1.33;
}

.c4 {
  padding-right: 8px;
}

.c3 {
  display: -webkit-inline-box;
  display: -webkit-inline-flex;
  display: -ms-inline-flexbox;
  display: inline-flex;
  -webkit-align-items: center;
  -webkit-box-align: center;
  -ms-flex-align: center;
  align-items: center;
  -webkit-text-decoration: none;
  text-decoration: none;
  position: relative;
  outline: none;
}

.c3 svg path {
  fill: #4945ff;
}

.c3 svg {
  font-size: 0.625rem;
}

.c3:after {
  -webkit-transition-property: all;
  transition-property: all;
  -webkit-transition-duration: 0.2s;
  transition-duration: 0.2s;
  border-radius: 8px;
  content: '';
  position: absolute;
  top: -4px;
  bottom: -4px;
  left: -4px;
  right: -4px;
  border: 2px solid transparent;
}

.c3:focus-visible {
  outline: none;
}

.c3:focus-visible:after {
  border-radius: 8px;
  content: '';
  position: absolute;
  top: -5px;
  bottom: -5px;
  left: -5px;
  right: -5px;
  border: 2px solid #4945ff;
}

.c5 {
  display: -webkit-box;
  display: -webkit-flex;
  display: -ms-flexbox;
  display: flex;
}

.c44 {
>>>>>>> 8b3ba51f
  height: 100vh;
}

.c1 {
  background: #f6f6f9;
  padding-top: 24px;
  padding-right: 56px;
  padding-bottom: 40px;
  padding-left: 56px;
}

.c2 {
  padding-bottom: 8px;
}

.c18 {
  padding-right: 56px;
  padding-left: 56px;
}

.c7 {
  display: -webkit-box;
  display: -webkit-flex;
  display: -ms-flexbox;
  display: flex;
  -webkit-flex-direction: row;
  -ms-flex-direction: row;
  flex-direction: row;
  -webkit-box-pack: justify;
  -webkit-justify-content: space-between;
  -ms-flex-pack: justify;
  justify-content: space-between;
  -webkit-align-items: center;
  -webkit-box-align: center;
  -ms-flex-align: center;
  align-items: center;
}

.c8 {
  display: -webkit-box;
  display: -webkit-flex;
  display: -ms-flexbox;
  display: flex;
  -webkit-flex-direction: row;
  -ms-flex-direction: row;
  flex-direction: row;
  -webkit-align-items: center;
  -webkit-box-align: center;
  -ms-flex-align: center;
  align-items: center;
}

.c9 {
  color: #32324d;
  font-weight: 600;
  font-size: 2rem;
  line-height: 1.25;
}

.c17 {
  color: #666687;
  font-size: 1rem;
  line-height: 1.5;
}

.c26 {
  display: grid;
  grid-template-columns: repeat(12,1fr);
  gap: 16px;
}

.c27 {
  grid-column: span 6;
  max-width: 100%;
}

.c0:focus-visible {
  outline: none;
}

<<<<<<< HEAD
.c6 {
  color: #4945ff;
  font-size: 0.75rem;
  line-height: 1.33;
}

.c4 {
  padding-right: 8px;
}

.c3 {
  display: -webkit-inline-box;
  display: -webkit-inline-flex;
  display: -ms-inline-flexbox;
  display: inline-flex;
  -webkit-align-items: center;
  -webkit-box-align: center;
  -ms-flex-align: center;
  align-items: center;
  -webkit-text-decoration: none;
  text-decoration: none;
  position: relative;
  outline: none;
}

.c3 svg path {
  fill: #4945ff;
}

.c3 svg {
  font-size: 0.625rem;
}

.c3:after {
  -webkit-transition-property: all;
  transition-property: all;
  -webkit-transition-duration: 0.2s;
  transition-duration: 0.2s;
  border-radius: 8px;
  content: '';
  position: absolute;
  top: -4px;
  bottom: -4px;
  left: -4px;
  right: -4px;
  border: 2px solid transparent;
}

.c3:focus-visible {
  outline: none;
}

.c3:focus-visible:after {
  border-radius: 8px;
  content: '';
  position: absolute;
  top: -5px;
  bottom: -5px;
  left: -5px;
  right: -5px;
  border: 2px solid #4945ff;
}

.c5 {
  display: -webkit-box;
  display: -webkit-flex;
  display: -ms-flexbox;
  display: flex;
}

.c25 {
=======
.c26 {
>>>>>>> 8b3ba51f
  border: 1px solid #d9d8ff;
  background: #f0f0ff;
  padding: 8px 16px;
  color: #4945ff;
  border-radius: 4px;
  font-size: 0.75rem;
  font-width: bold;
}

@media (max-width:68.75rem) {
  .c27 {
    grid-column: span;
  }
}

@media (max-width:34.375rem) {
  .c27 {
    grid-column: span;
  }
}

<div>
  <main
    aria-labelledby="main-content-title"
    class="c0"
    id="main-content"
    tabindex="-1"
  >
    <form
      action="#"
      novalidate=""
    >
      <div>
        <div
          class="c1"
          data-strapi-header="true"
        >
          <div
            class="c2"
          >
            <a
              aria-current="page"
              class="c3 active"
              href="/settings/roles"
            >
              <span
                aria-hidden="true"
                class="c4 c5"
              >
                <svg
                  fill="none"
                  height="1em"
                  viewBox="0 0 24 24"
                  width="1em"
                  xmlns="http://www.w3.org/2000/svg"
                >
                  <path
                    d="M24 13.3a.2.2 0 01-.2.2H5.74l8.239 8.239a.2.2 0 010 .282L12.14 23.86a.2.2 0 01-.282 0L.14 12.14a.2.2 0 010-.282L11.86.14a.2.2 0 01.282 0L13.98 1.98a.2.2 0 010 .282L5.74 10.5H23.8c.11 0 .2.09.2.2v2.6z"
                    fill="#212134"
                  />
                </svg>
              </span>
              <span
                class="c6"
              >
                Back
              </span>
            </a>
          </div>
          <div
            class="c7"
          >
            <div
              class="c8"
            >
              <h1
                class="c9"
              >
                Create a role
              </h1>
            </div>
            <div
              class="c10 c11"
              spacing="2"
            >
              <button
                aria-disabled="false"
                class="c12 c13"
                type="button"
              >
                <span
                  class="c14 c15"
                >
                  Reset
                </span>
              </button>
              <button
                aria-disabled="false"
                class="c12 c16"
                type="button"
              >
                <span
                  class="c14 c15"
                >
                  Save
                </span>
              </button>
            </div>
          </div>
          <p
            class="c17"
          >
            Define the rights given to the role
          </p>
        </div>
      </div>
      <div
        class="c18"
      >
        <div
          class="c19"
          spacing="6"
        >
          <div
            class="c20"
          >
            <div
              class="c21"
              spacing="4"
            >
              <div
                class="c22"
              >
                <div
                  class=""
                >
                  <div
                    class=""
                  >
                    <span
                      class="c23"
                    >
                      Details
                    </span>
                  </div>
                  <div
                    class=""
                  >
                    <span
                      class="c24"
                    >
                      Name and description of the role
                    </span>
                  </div>
                </div>
                <div
                  class="c25"
                >
                  0 users with this role
                </div>
              </div>
              <div
                class="c26"
              >
                <div
                  class="c27"
                >
                  <div
                    class=""
                  >
                    <div>
                      <div>
                        <div
                          class="c28"
                          spacing="1"
                        >
                          <label
                            class="c29"
                            for="textinput-1"
                          >
                            <div
                              class="c30"
                            >
                              Name
                            </div>
                          </label>
                          <div
                            class="c31 c32"
                          >
                            <input
                              aria-disabled="false"
                              aria-invalid="false"
                              class="c33"
                              id="textinput-1"
                              name="name"
                              value=""
                            />
                          </div>
                        </div>
                      </div>
                    </div>
                  </div>
                </div>
                <div
                  class="c27"
                >
                  <div
                    class=""
                  >
                    <div
                      class="c34"
                    >
                      <div>
                        <div
                          class="c35"
                          spacing="1"
                        >
                          <div
                            class="c36"
                          >
                            <label
                              class="c37"
                              for="textarea-1"
                            >
                              <div
                                class="c36"
                              >
                                Description
                              </div>
                            </label>
                          </div>
                          <div
                            class="c38"
                          >
                            <textarea
                              aria-invalid="false"
                              class="c39"
                              id="textarea-1"
                              name="description"
                            >
                              Created 2021–01–30T12:34:56+00:00
                            </textarea>
                          </div>
                        </div>
                      </div>
                    </div>
                  </div>
                </div>
              </div>
            </div>
          </div>
          <div
            class="c20"
          >
            <div
              class="c40 c41"
              data-testid="loader"
            >
              <div
                aria-live="assertive"
                role="alert"
              >
                <div
                  class="c42"
                >
                  Loading content.
                </div>
                <img
                  aria-hidden="true"
                  class="c43"
                  src="data:image/svg+xml;base64,PHN2ZyB3aWR0aD0iNjMiIGhlaWdodD0iNjMiIHZpZXdCb3g9IjAgMCA2MyA2MyIgZmlsbD0ibm9uZSIgeG1sbnM9Imh0dHA6Ly93d3cudzMub3JnLzIwMDAvc3ZnIj4KPHBhdGggZD0iTTQyLjU1NjMgMTEuOTgxNkMzOS40ODQgMTAuMzA3MSAzNS44NTc1IDkuMjkwOTcgMzIuMzM1NCA5LjEzNTIxQzI4LjY0NDMgOC45Mjg4OCAyNC44Mjk1IDkuNzIzMTggMjEuMzMzNiAxMS40MTI5QzIwLjkxMjMgMTEuNTkwMSAyMC41Mzc2IDExLjgxMDEgMjAuMTcyMiAxMi4wMjQ5TDIwLjAxMDggMTIuMTE3OUMxOS44Nzc0IDEyLjE5NTEgMTkuNzQ0MSAxMi4yNzI0IDE5LjYwOCAxMi4zNTM2QzE5LjMyNTMgMTIuNTE0NiAxOS4wNDkyIDEyLjY3NDQgMTguNzU0NCAxMi44NzkyQzE4LjU0NjMgMTMuMDMyOSAxOC4zMzk1IDEzLjE3NTkgMTguMTMwMSAxMy4zMjNDMTcuNTY1OCAxMy43MjA4IDE2Ljk4NjggMTQuMTMxNyAxNi40OTgzIDE0LjU5NzlDMTQuODQ3NiAxNS45NTI0IDEzLjU1NzEgMTcuNjA3NSAxMi42MDcxIDE4LjkyMTRDMTAuNDM2NSAyMi4xNTY2IDkuMDg2MjIgMjUuOTU2NyA4LjgwNzAyIDI5LjYxNDNMOC43NzY0IDMwLjE1ODhDOC43MzMyOCAzMC45MTk2IDguNjg0NzYgMzEuNzA1NyA4Ljc1MzUzIDMyLjQ1NTVDOC43NjY0OCAzMi42MDg0IDguNzY2MSAzMi43NjM4IDguNzc1MDYgMzIuOTE0QzguNzg4OTUgMzMuMjI5IDguODAxNTIgMzMuNTM3MyA4Ljg0NiAzMy44NjcyTDkuMDczOTYgMzUuNDIyMUM5LjA5NzU2IDM1LjU3NjQgOS4xMTk4IDM1Ljc0MTMgOS4xNjMzIDM1LjkyNjNMOS42NTkxOSAzNy45MjcyTDEwLjEzOCAzOS4yODIzQzEwLjI3MjkgMzkuNjY3MyAxMC40MTU4IDQwLjA3NTEgMTAuNiA0MC40M0MxMi4wMjkyIDQzLjYzNyAxNC4xNDI1IDQ2LjQ1NzggMTYuNzA2MyA0OC41ODVDMTkuMDUwOCA1MC41Mjk2IDIxLjgyNCA1Mi4wMDIzIDI0Ljc0OTEgNTIuODQ1MkwyNi4yMzcxIDUzLjIzNzZDMjYuMzc4MSA1My4yNjkzIDI2LjQ5MjYgNTMuMjg4OSAyNi42MDMxIDUzLjMwNThMMjYuNzc3NSA1My4zMzExQzI3LjAwNTIgNTMuMzYzNiAyNy4yMTk1IDUzLjM5ODYgMjcuNDQ0NSA1My40MzVDMjcuODU5OCA1My41MDc2IDI4LjI2NzIgNTMuNTc0OCAyOC43MDc5IDUzLjYxODNMMzAuNTY0MSA1My43MjI5QzMwLjk1MTYgNTMuNzI0OSAzMS4zMzUyIDUzLjcwNjggMzEuNzA4MSA1My42ODc0QzMxLjkwMzkgNTMuNjgxIDMyLjA5ODQgNTMuNjY4MSAzMi4zMjg4IDUzLjY2MkMzNC41MjUzIDUzLjQ3NzIgMzYuNTEwNiA1My4wNjM0IDM4LjA1MTYgNTIuNDY1MkMzOC4xNzY5IDUyLjQxNzEgMzguMzAwOCA1Mi4zNzk2IDM4LjQyMzQgNTIuMzM1NUMzOC42NzI3IDUyLjI0OTkgMzguOTI1OSA1Mi4xNjcgMzkuMTQzMiA1Mi4wNTk5TDQwLjg1OTEgNTEuMjYyNkw0Mi41NzAyIDUwLjI2NkM0Mi45MDA5IDUwLjA2ODIgNDMuMDIwNSA0OS42NDE0IDQyLjgyODIgNDkuMjk4NEM0Mi42MzIgNDguOTUyNiA0Mi4yMDM0IDQ4LjgzMDggNDEuODYzNCA0OS4wMTY2TDQwLjE3OTIgNDkuOTIxOEwzOC40OTk1IDUwLjYyMjRDMzguMzE2OSA1MC42OTUzIDM4LjEyMSA1MC43NTM0IDM3LjkyMjQgNTAuODE1NUMzNy43ODM4IDUwLjg0ODkgMzcuNjUxOCA1MC44OTgzIDM3LjUwMTIgNTAuOTQwOEMzNi4wNzExIDUxLjQzNSAzNC4yNDQ1IDUxLjc0MjUgMzIuMjQ0IDUxLjgzNDZDMzIuMDQ0MiA1MS44MzgzIDMxLjg0NzEgNTEuODM3OSAzMS42NTQgNTEuODQwM0MzMS4zMDUxIDUxLjg0MTQgMzAuOTYwMiA1MS44NDUxIDMwLjYzOTIgNTEuODMwNUwyOC45MTc3IDUxLjY3MjVDMjguNTQ3NiA1MS42MTkgMjguMTY5NSA1MS41NDI3IDI3Ljc4NDggNTEuNDY3OEMyNy41NjM5IDUxLjQxNjcgMjcuMzM3NiA1MS4zNzM3IDI3LjEyOTkgNTEuMzM3NEwyNi45NTI5IDUxLjI5ODdDMjYuODcwNCA1MS4yODM0IDI2Ljc3NzIgNTEuMjY2NyAyNi43MzMzIDUxLjI1NDNMMjUuMzQ2NiA1MC44MzIyQzIyLjc2NTEgNDkuOTc4OSAyMC4zMyA0OC41NzI5IDE4LjI5NDIgNDYuNzU1N0MxNi4xMDU2IDQ0Ljc5NTEgMTQuMzMzOSA0Mi4yMzM1IDEzLjE3NDIgMzkuMzU4MkMxMi4wMjc2IDM2LjYwMTMgMTEuNTk4OCAzMy4yNzkyIDExLjk3MTYgMzAuMDA3NkMxMi4zMTQ1IDI3LjAyMTMgMTMuMzk0OCAyNC4xNjM1IDE1LjE4NTggMjEuNTA4M0MxNS4zMDM0IDIxLjMzMzkgMTUuNDIxIDIxLjE1OTYgMTUuNTIxMiAyMS4wMTk2QzE2LjQzMDkgMTkuODY4OCAxNy41NDA4IDE4LjU1ODkgMTguOTQ4MyAxNy40OTZDMTkuMzM2NyAxNy4xNTI1IDE5Ljc4NjIgMTYuODU2IDIwLjI2MTEgMTYuNTQ3OEMyMC40ODc4IDE2LjQwMDkgMjAuNzA3OSAxNi4yNTUzIDIwLjg5MDcgMTYuMTMwNkMyMS4wOTc0IDE2LjAwNDggMjEuMzE4OCAxNS44ODMxIDIxLjUzNDggMTUuNzY5NEMyMS42NzYxIDE1LjY5NzUgMjEuODE2MiAxNS42MTkgMjEuOTM4OCAxNS41NTc2TDIyLjEwMDIgMTUuNDY0NkMyMi40MDAyIDE1LjMwMzcgMjIuNjc0OSAxNS4xNTQ2IDIyLjk5MDggMTUuMDM5TDI0LjExODYgMTQuNTcxNUMyNC4zMzk5IDE0LjQ4NDQgMjQuNTcxOCAxNC40MTU5IDI0Ljc5OTcgMTQuMzQ0N0MyNC45NTMgMTQuMjk4MiAyNS4wOTgyIDE0LjI2MzUgMjUuMjYzNSAxNC4yMDc4QzI1Ljc4NiAxNC4wMTgyIDI2LjMyODMgMTMuOTExMiAyNi45MTA1IDEzLjc5NjVDMjcuMTE3IDEzLjc1NzEgMjcuMzMwMiAxMy43MTYzIDI3LjU2MDggMTMuNjU4NUMyNy43NTUzIDEzLjYxMSAyNy45NzM3IDEzLjU5NjkgMjguMjA4MiAxMy41NzYyQzI4LjM2NCAxMy41NjAzIDI4LjUxNzIgMTMuNTQ4MyAyOC42MzE4IDEzLjUzMzNDMjguNzg3NiAxMy41MTczIDI4LjkzNDIgMTMuNTA2NiAyOS4wOTI3IDEzLjQ4NjdDMjkuMzI4NSAxMy40NTU1IDI5LjU0NTYgMTMuNDM0NyAyOS43NDk0IDEzLjQzMzdDMzAuMDIzNyAxMy40NCAzMC4yOTk0IDEzLjQzNTcgMzAuNTc3NyAxMy40Mjc0QzMxLjA4MTEgMTMuNDIxIDMxLjU1NzkgMTMuNDE5NyAzMi4wMzE4IDEzLjQ5MTRDMzQuOTY2NCAxMy43MzUyIDM3LjcxNDQgMTQuNjA4NSA0MC4yMDUyIDE2LjA4NjhDNDIuMzQ4OSAxNy4zNjU1IDQ0LjI3MTYgMTkuMTUyNSA0NS43NjA3IDIxLjI2NEM0Ny4wMjU1IDIzLjA2MjggNDcuOTc1NiAyNS4wNTI4IDQ4LjQ5MjggMjcuMDM5M0M0OC41NzIgMjcuMzE3NiA0OC42Mjk5IDI3LjU5MzEgNDguNjgzOSAyNy44NjU5QzQ4LjcxNTQgMjguMDQyOCA0OC43NTYzIDI4LjIxNDUgNDguNzg5MiAyOC4zNjM2QzQ4LjgwMzcgMjguNDU0MSA0OC44MjA4IDI4LjU0MDYgNDguODQ0NSAyOC42MjU4QzQ4Ljg3NDkgMjguNzQ0MyA0OC44OTg2IDI4Ljg2NCA0OC45MTE2IDI4Ljk2NTFMNDguOTc5MyAyOS42MDQ3QzQ4Ljk5MjIgMjkuNzc0OCA0OS4wMTMyIDI5LjkzMzEgNDkuMDMwMSAzMC4wODg3QzQ5LjA2NjggMzAuMzI2OCA0OS4wODg5IDMwLjU2MDggNDkuMDk2NCAzMC43NTYxTDQ5LjEwODMgMzEuOTAwMUM0OS4xMzEyIDMyLjMzMDcgNDkuMDg5IDMyLjcxMTYgNDkuMDUyMiAzMy4wNjczQzQ5LjAzODQgMzMuMjU5OCA0OS4wMTI2IDMzLjQ0NDMgNDkuMDEyMyAzMy41ODI0QzQ4Ljk5NjEgMzMuNjkyNiA0OC45OTE4IDMzLjc5MzUgNDguOTgzNiAzMy44OTE3QzQ4Ljk3NTMgMzQuMDA3MiA0OC45NzI0IDM0LjExNDggNDguOTQxNCAzNC4yNTU0TDQ4LjU0NDkgMzYuMzA1OUM0OC4zMTM0IDM3Ljg2MjMgNDkuMzc5MyAzOS4zMzY1IDUwLjk0ODggMzkuNTgyMkM1Mi4wNDE3IDM5Ljc2MDEgNTMuMTUzNiAzOS4yODE5IDUzLjc3MTEgMzguMzY2NEM1NC4wMDYzIDM4LjAxNzYgNTQuMTYwNCAzNy42MjU3IDU0LjIyMjcgMzcuMjA2NEw1NC41MjE3IDM1LjI1NzRDNTQuNTUxNCAzNS4wNzU2IDU0LjU3MiAzNC44MyA1NC41ODQ2IDM0LjU3OTFMNTQuNjAyOCAzNC4yMzM4QzU0LjYwOTggMzQuMDU5OCA1NC42MjIzIDMzLjg3NzkgNTQuNjM0NyAzMy42Nzg4QzU0LjY3MzQgMzMuMTA1MiA1NC43MTYzIDMyLjQ0NzkgNTQuNjYxOSAzMS44MDU4TDU0LjU4NjcgMzAuNDI4OUM1NC41NjIyIDMwLjA5NTIgNTQuNTA5NyAyOS43NiA1NC40NTU5IDI5LjQxODFDNTQuNDMxIDI5LjI1NzIgNTQuNDA0OCAyOS4wODk2IDU0LjM4MjYgMjguOTA3NEw1NC4yNjg3IDI4LjEwNEM1NC4yMzMyIDI3LjkyNDQgNTQuMTgwNCAyNy43MjczIDU0LjEzMjkgMjcuNTM5Nkw1NC4wNjQzIDI3LjI0NTRDNTQuMDE5NSAyNy4wNzEgNTMuOTc3MyAyNi44OTI3IDUzLjkzMzggMjYuNzA3NkM1My44NDU1IDI2LjMzMDkgNTMuNzQ3OSAyNS45NDIyIDUzLjYxMyAyNS41NTcxQzUyLjg0IDIzLjAyOTIgNTEuNTM4MyAyMC41MTk0IDQ5LjgzMzggMTguMjc5OUM0Ny44NTQ0IDE1LjY4MiA0NS4zMzMzIDEzLjUwODcgNDIuNTU2MyAxMS45ODE2WiIgZmlsbD0iIzQ5NDVGRiIvPgo8L3N2Zz4K"
                />
              </div>
            </div>
          </div>
        </div>
      </div>
    </form>
  </main>
  <div
    class="c44"
  >
    <p
      aria-live="polite"
      aria-relevant="all"
      id="live-region-log"
      role="log"
    />
    <p
      aria-live="polite"
      aria-relevant="all"
      id="live-region-status"
      role="status"
    />
    <p
      aria-live="assertive"
      aria-relevant="all"
      id="live-region-alert"
      role="alert"
    />
  </div>
</div>
`;<|MERGE_RESOLUTION|>--- conflicted
+++ resolved
@@ -1,7 +1,7 @@
 // Jest Snapshot v1, https://goo.gl/fbAQLP
 
 exports[`<CreatePage /> renders and matches the snapshot 1`] = `
-.c44 {
+.c47 {
   border: 0;
   -webkit-clip: rect(0 0 0 0);
   clip: rect(0 0 0 0);
@@ -13,7 +13,7 @@
   width: 1px;
 }
 
-.c20 {
+.c21 {
   background: #ffffff;
   padding: 24px;
   border-radius: 4px;
@@ -92,12 +92,12 @@
   align-items: center;
   padding: 10px 16px;
   background: #4945ff;
-  border: none;
+  border: 1px solid #4945ff;
   border: 1px solid #d9d8ff;
   background: #f0f0ff;
 }
 
-.c13 .sc-dwFVFH {
+.c13 .sc-ezHhwS {
   display: -webkit-box;
   display: -webkit-flex;
   display: -ms-flexbox;
@@ -174,12 +174,10 @@
   align-items: center;
   padding: 10px 16px;
   background: #4945ff;
-  border: none;
   border: 1px solid #4945ff;
-  background: #4945ff;
-}
-
-.c16 .sc-dwFVFH {
+}
+
+.c16 .sc-ezHhwS {
   display: -webkit-box;
   display: -webkit-flex;
   display: -ms-flexbox;
@@ -237,7 +235,11 @@
   fill: #ffffff;
 }
 
-.c22 {
+.c23 {
+  -webkit-align-items: center;
+  -webkit-box-align: center;
+  -ms-flex-align: center;
+  align-items: center;
   display: -webkit-box;
   display: -webkit-flex;
   display: -ms-flexbox;
@@ -249,13 +251,13 @@
   -webkit-justify-content: space-between;
   -ms-flex-pack: justify;
   justify-content: space-between;
-  -webkit-align-items: center;
-  -webkit-box-align: center;
-  -ms-flex-align: center;
-  align-items: center;
-}
-
-.c40 {
+}
+
+.c43 {
+  -webkit-align-items: center;
+  -webkit-box-align: center;
+  -ms-flex-align: center;
+  align-items: center;
   display: -webkit-box;
   display: -webkit-flex;
   display: -ms-flexbox;
@@ -267,13 +269,9 @@
   -webkit-justify-content: space-around;
   -ms-flex-pack: space-around;
   justify-content: space-around;
-  -webkit-align-items: center;
-  -webkit-box-align: center;
-  -ms-flex-align: center;
-  align-items: center;
-}
-
-.c42 {
+}
+
+.c45 {
   border: 0;
   -webkit-clip: rect(0 0 0 0);
   clip: rect(0 0 0 0);
@@ -285,12 +283,16 @@
   width: 1px;
 }
 
-.c43 {
+.c46 {
   -webkit-animation: gzYjWD 1s infinite linear;
   animation: gzYjWD 1s infinite linear;
 }
 
 .c10 {
+  -webkit-align-items: center;
+  -webkit-box-align: center;
+  -ms-flex-align: center;
+  align-items: center;
   display: -webkit-box;
   display: -webkit-flex;
   display: -ms-flexbox;
@@ -298,13 +300,13 @@
   -webkit-flex-direction: row;
   -ms-flex-direction: row;
   flex-direction: row;
-  -webkit-align-items: center;
-  -webkit-box-align: center;
-  -ms-flex-align: center;
-  align-items: center;
 }
 
 .c19 {
+  -webkit-align-items: stretch;
+  -webkit-box-align: stretch;
+  -ms-flex-align: stretch;
+  align-items: stretch;
   display: -webkit-box;
   display: -webkit-flex;
   display: -ms-flexbox;
@@ -314,16 +316,38 @@
   flex-direction: column;
 }
 
-.c19 > * {
+.c20 > * {
   margin-top: 0;
   margin-bottom: 0;
 }
 
-.c19 > * + * {
+.c20 > * + * {
   margin-top: 24px;
 }
 
-.c21 {
+.c22 > * {
+  margin-top: 0;
+  margin-bottom: 0;
+}
+
+.c22 > * + * {
+  margin-top: 16px;
+}
+
+.c11 > * {
+  margin-left: 0;
+  margin-right: 0;
+}
+
+.c11 > * + * {
+  margin-left: 8px;
+}
+
+.c29 {
+  -webkit-align-items: stretch;
+  -webkit-box-align: stretch;
+  -ms-flex-align: stretch;
+  align-items: stretch;
   display: -webkit-box;
   display: -webkit-flex;
   display: -ms-flexbox;
@@ -333,25 +357,11 @@
   flex-direction: column;
 }
 
-.c21 > * {
-  margin-top: 0;
-  margin-bottom: 0;
-}
-
-.c21 > * + * {
-  margin-top: 16px;
-}
-
-.c11 > * {
-  margin-left: 0;
-  margin-right: 0;
-}
-
-.c11 > * + * {
-  margin-left: 8px;
-}
-
-.c30 {
+.c32 {
+  -webkit-align-items: center;
+  -webkit-box-align: center;
+  -ms-flex-align: center;
+  align-items: center;
   display: -webkit-box;
   display: -webkit-flex;
   display: -ms-flexbox;
@@ -359,13 +369,13 @@
   -webkit-flex-direction: row;
   -ms-flex-direction: row;
   flex-direction: row;
-  -webkit-align-items: center;
-  -webkit-box-align: center;
-  -ms-flex-align: center;
-  align-items: center;
-}
-
-.c31 {
+}
+
+.c33 {
+  -webkit-align-items: center;
+  -webkit-box-align: center;
+  -ms-flex-align: center;
+  align-items: center;
   display: -webkit-box;
   display: -webkit-flex;
   display: -ms-flexbox;
@@ -377,24 +387,22 @@
   -webkit-justify-content: space-between;
   -ms-flex-pack: justify;
   justify-content: space-between;
-  -webkit-align-items: center;
-  -webkit-box-align: center;
-  -ms-flex-align: center;
-  align-items: center;
-}
-
-.c29 {
+}
+
+.c31 {
   font-weight: 600;
   color: #32324d;
   font-size: 0.75rem;
   line-height: 1.33;
 }
 
-.c33 {
+.c35 {
   border: none;
   border-radius: 4px;
+  padding-bottom: 0.65625rem;
   padding-left: 16px;
   padding-right: 16px;
+  padding-top: 0.65625rem;
   color: #32324d;
   font-weight: 400;
   font-size: 0.875rem;
@@ -403,40 +411,39 @@
   background: inherit;
 }
 
-.c33::-webkit-input-placeholder {
-  color: #8e8ea9;
-  opacity: 1;
-}
-
-.c33::-moz-placeholder {
-  color: #8e8ea9;
-  opacity: 1;
-}
-
-.c33:-ms-input-placeholder {
-  color: #8e8ea9;
-  opacity: 1;
-}
-
-.c33::placeholder {
-  color: #8e8ea9;
-  opacity: 1;
-}
-
-.c33[aria-disabled='true'] {
+.c35::-webkit-input-placeholder {
+  color: #8e8ea9;
+  opacity: 1;
+}
+
+.c35::-moz-placeholder {
+  color: #8e8ea9;
+  opacity: 1;
+}
+
+.c35:-ms-input-placeholder {
+  color: #8e8ea9;
+  opacity: 1;
+}
+
+.c35::placeholder {
+  color: #8e8ea9;
+  opacity: 1;
+}
+
+.c35[aria-disabled='true'] {
   color: inherit;
 }
 
-.c33:focus {
+.c35:focus {
   outline: none;
   box-shadow: none;
 }
 
-.c32 {
+.c34 {
   border: 1px solid #dcdce4;
   border-radius: 4px;
   background: #ffffff;
-  height: 2.5rem;
   outline: none;
   box-shadow: 0;
   -webkit-transition-property: border-color,box-shadow,fill;
@@ -445,12 +452,25 @@
   transition-duration: 0.2s;
 }
 
-.c32:focus-within {
+.c34:focus-within {
   border: 1px solid #4945ff;
   box-shadow: #4945ff 0px 0px 0px 2px;
 }
 
-.c28 {
+.c30 > * {
+  margin-top: 0;
+  margin-bottom: 0;
+}
+
+.c30 > * + * {
+  margin-top: 4px;
+}
+
+.c37 {
+  -webkit-align-items: stretch;
+  -webkit-box-align: stretch;
+  -ms-flex-align: stretch;
+  align-items: stretch;
   display: -webkit-box;
   display: -webkit-flex;
   display: -ms-flexbox;
@@ -460,16 +480,11 @@
   flex-direction: column;
 }
 
-.c28 > * {
-  margin-top: 0;
-  margin-bottom: 0;
-}
-
-.c28 > * + * {
-  margin-top: 4px;
-}
-
-.c36 {
+.c39 {
+  -webkit-align-items: center;
+  -webkit-box-align: center;
+  -ms-flex-align: center;
+  align-items: center;
   display: -webkit-box;
   display: -webkit-flex;
   display: -ms-flexbox;
@@ -477,20 +492,16 @@
   -webkit-flex-direction: row;
   -ms-flex-direction: row;
   flex-direction: row;
-  -webkit-align-items: center;
-  -webkit-box-align: center;
-  -ms-flex-align: center;
-  align-items: center;
-}
-
-.c37 {
+}
+
+.c40 {
   font-weight: 600;
   color: #32324d;
   font-size: 0.75rem;
   line-height: 1.33;
 }
 
-.c38 {
+.c41 {
   border: 1px solid #dcdce4;
   border-radius: 4px;
   padding-left: 16px;
@@ -506,12 +517,12 @@
   transition-duration: 0.2s;
 }
 
-.c38:focus-within {
+.c41:focus-within {
   border: 1px solid #4945ff;
   box-shadow: #4945ff 0px 0px 0px 2px;
 }
 
-.c39 {
+.c42 {
   display: block;
   width: 100%;
   font-weight: 400;
@@ -522,55 +533,45 @@
   background: inherit;
 }
 
-.c39::-webkit-input-placeholder {
-  color: #8e8ea9;
-  opacity: 1;
-}
-
-.c39::-moz-placeholder {
-  color: #8e8ea9;
-  opacity: 1;
-}
-
-.c39:-ms-input-placeholder {
-  color: #8e8ea9;
-  opacity: 1;
-}
-
-.c39::placeholder {
-  color: #8e8ea9;
-  opacity: 1;
-}
-
-.c39:focus-within {
+.c42::-webkit-input-placeholder {
+  color: #8e8ea9;
+  opacity: 1;
+}
+
+.c42::-moz-placeholder {
+  color: #8e8ea9;
+  opacity: 1;
+}
+
+.c42:-ms-input-placeholder {
+  color: #8e8ea9;
+  opacity: 1;
+}
+
+.c42::placeholder {
+  color: #8e8ea9;
+  opacity: 1;
+}
+
+.c42:focus-within {
   outline: none;
 }
 
-.c35 {
-  display: -webkit-box;
-  display: -webkit-flex;
-  display: -ms-flexbox;
-  display: flex;
-  -webkit-flex-direction: column;
-  -ms-flex-direction: column;
-  flex-direction: column;
-}
-
-.c35 > * {
+.c38 > * {
   margin-top: 0;
   margin-bottom: 0;
 }
 
-.c35 > * + * {
+.c38 > * + * {
   margin-top: 4px;
 }
 
-.c34 textarea {
+.c36 textarea {
   height: 5rem;
   line-height: 1.25rem;
 }
 
-.c34 textarea::-webkit-input-placeholder {
+.c36 textarea::-webkit-input-placeholder {
   font-weight: 400;
   font-size: 0.875rem;
   line-height: 1.43;
@@ -578,7 +579,7 @@
   opacity: 1;
 }
 
-.c34 textarea::-moz-placeholder {
+.c36 textarea::-moz-placeholder {
   font-weight: 400;
   font-size: 0.875rem;
   line-height: 1.43;
@@ -586,7 +587,7 @@
   opacity: 1;
 }
 
-.c34 textarea:-ms-input-placeholder {
+.c36 textarea:-ms-input-placeholder {
   font-weight: 400;
   font-size: 0.875rem;
   line-height: 1.43;
@@ -594,7 +595,7 @@
   opacity: 1;
 }
 
-.c34 textarea::placeholder {
+.c36 textarea::placeholder {
   font-weight: 400;
   font-size: 0.875rem;
   line-height: 1.43;
@@ -602,22 +603,19 @@
   opacity: 1;
 }
 
-.c23 {
+.c24 {
   font-weight: 600;
   color: #32324d;
   font-size: 0.875rem;
   line-height: 1.43;
 }
 
-.c24 {
+.c25 {
   color: #666687;
   font-size: 0.75rem;
   line-height: 1.33;
 }
 
-<<<<<<< HEAD
-.c41 {
-=======
 .c6 {
   color: #4945ff;
   font-size: 0.75rem;
@@ -689,7 +687,6 @@
 }
 
 .c44 {
->>>>>>> 8b3ba51f
   height: 100vh;
 }
 
@@ -711,6 +708,10 @@
 }
 
 .c7 {
+  -webkit-align-items: center;
+  -webkit-box-align: center;
+  -ms-flex-align: center;
+  align-items: center;
   display: -webkit-box;
   display: -webkit-flex;
   display: -ms-flexbox;
@@ -722,13 +723,13 @@
   -webkit-justify-content: space-between;
   -ms-flex-pack: justify;
   justify-content: space-between;
-  -webkit-align-items: center;
-  -webkit-box-align: center;
-  -ms-flex-align: center;
-  align-items: center;
 }
 
 .c8 {
+  -webkit-align-items: center;
+  -webkit-box-align: center;
+  -ms-flex-align: center;
+  align-items: center;
   display: -webkit-box;
   display: -webkit-flex;
   display: -ms-flexbox;
@@ -736,10 +737,6 @@
   -webkit-flex-direction: row;
   -ms-flex-direction: row;
   flex-direction: row;
-  -webkit-align-items: center;
-  -webkit-box-align: center;
-  -ms-flex-align: center;
-  align-items: center;
 }
 
 .c9 {
@@ -755,13 +752,13 @@
   line-height: 1.5;
 }
 
-.c26 {
+.c27 {
   display: grid;
   grid-template-columns: repeat(12,1fr);
   gap: 16px;
 }
 
-.c27 {
+.c28 {
   grid-column: span 6;
   max-width: 100%;
 }
@@ -770,81 +767,7 @@
   outline: none;
 }
 
-<<<<<<< HEAD
-.c6 {
-  color: #4945ff;
-  font-size: 0.75rem;
-  line-height: 1.33;
-}
-
-.c4 {
-  padding-right: 8px;
-}
-
-.c3 {
-  display: -webkit-inline-box;
-  display: -webkit-inline-flex;
-  display: -ms-inline-flexbox;
-  display: inline-flex;
-  -webkit-align-items: center;
-  -webkit-box-align: center;
-  -ms-flex-align: center;
-  align-items: center;
-  -webkit-text-decoration: none;
-  text-decoration: none;
-  position: relative;
-  outline: none;
-}
-
-.c3 svg path {
-  fill: #4945ff;
-}
-
-.c3 svg {
-  font-size: 0.625rem;
-}
-
-.c3:after {
-  -webkit-transition-property: all;
-  transition-property: all;
-  -webkit-transition-duration: 0.2s;
-  transition-duration: 0.2s;
-  border-radius: 8px;
-  content: '';
-  position: absolute;
-  top: -4px;
-  bottom: -4px;
-  left: -4px;
-  right: -4px;
-  border: 2px solid transparent;
-}
-
-.c3:focus-visible {
-  outline: none;
-}
-
-.c3:focus-visible:after {
-  border-radius: 8px;
-  content: '';
-  position: absolute;
-  top: -5px;
-  bottom: -5px;
-  left: -5px;
-  right: -5px;
-  border: 2px solid #4945ff;
-}
-
-.c5 {
-  display: -webkit-box;
-  display: -webkit-flex;
-  display: -ms-flexbox;
-  display: flex;
-}
-
-.c25 {
-=======
 .c26 {
->>>>>>> 8b3ba51f
   border: 1px solid #d9d8ff;
   background: #f0f0ff;
   padding: 8px 16px;
@@ -855,13 +778,13 @@
 }
 
 @media (max-width:68.75rem) {
-  .c27 {
+  .c28 {
     grid-column: span;
   }
 }
 
 @media (max-width:34.375rem) {
-  .c27 {
+  .c28 {
     grid-column: span;
   }
 }
@@ -965,18 +888,18 @@
         class="c18"
       >
         <div
-          class="c19"
+          class="c19 c20"
           spacing="6"
         >
           <div
-            class="c20"
+            class="c21"
           >
             <div
-              class="c21"
+              class="c19 c22"
               spacing="4"
             >
               <div
-                class="c22"
+                class="c23"
               >
                 <div
                   class=""
@@ -985,7 +908,7 @@
                     class=""
                   >
                     <span
-                      class="c23"
+                      class="c24"
                     >
                       Details
                     </span>
@@ -994,23 +917,23 @@
                     class=""
                   >
                     <span
-                      class="c24"
+                      class="c25"
                     >
                       Name and description of the role
                     </span>
                   </div>
                 </div>
                 <div
-                  class="c25"
+                  class="c26"
                 >
                   0 users with this role
                 </div>
               </div>
               <div
-                class="c26"
+                class="c27"
               >
                 <div
-                  class="c27"
+                  class="c28"
                 >
                   <div
                     class=""
@@ -1018,26 +941,26 @@
                     <div>
                       <div>
                         <div
-                          class="c28"
+                          class="c29 c30"
                           spacing="1"
                         >
                           <label
-                            class="c29"
+                            class="c31"
                             for="textinput-1"
                           >
                             <div
-                              class="c30"
+                              class="c32"
                             >
                               Name
                             </div>
                           </label>
                           <div
-                            class="c31 c32"
+                            class="c33 c34"
                           >
                             <input
                               aria-disabled="false"
                               aria-invalid="false"
-                              class="c33"
+                              class="c35"
                               id="textinput-1"
                               name="name"
                               value=""
@@ -1049,39 +972,39 @@
                   </div>
                 </div>
                 <div
-                  class="c27"
+                  class="c28"
                 >
                   <div
                     class=""
                   >
                     <div
-                      class="c34"
+                      class="c36"
                     >
                       <div>
                         <div
-                          class="c35"
+                          class="c37 c38"
                           spacing="1"
                         >
                           <div
-                            class="c36"
+                            class="c39"
                           >
                             <label
-                              class="c37"
+                              class="c40"
                               for="textarea-1"
                             >
                               <div
-                                class="c36"
+                                class="c39"
                               >
                                 Description
                               </div>
                             </label>
                           </div>
                           <div
-                            class="c38"
+                            class="c41"
                           >
                             <textarea
                               aria-invalid="false"
-                              class="c39"
+                              class="c42"
                               id="textarea-1"
                               name="description"
                             >
@@ -1097,10 +1020,10 @@
             </div>
           </div>
           <div
-            class="c20"
+            class="c21"
           >
             <div
-              class="c40 c41"
+              class="c43 c44"
               data-testid="loader"
             >
               <div
@@ -1108,13 +1031,13 @@
                 role="alert"
               >
                 <div
-                  class="c42"
+                  class="c45"
                 >
                   Loading content.
                 </div>
                 <img
                   aria-hidden="true"
-                  class="c43"
+                  class="c46"
                   src="data:image/svg+xml;base64,PHN2ZyB3aWR0aD0iNjMiIGhlaWdodD0iNjMiIHZpZXdCb3g9IjAgMCA2MyA2MyIgZmlsbD0ibm9uZSIgeG1sbnM9Imh0dHA6Ly93d3cudzMub3JnLzIwMDAvc3ZnIj4KPHBhdGggZD0iTTQyLjU1NjMgMTEuOTgxNkMzOS40ODQgMTAuMzA3MSAzNS44NTc1IDkuMjkwOTcgMzIuMzM1NCA5LjEzNTIxQzI4LjY0NDMgOC45Mjg4OCAyNC44Mjk1IDkuNzIzMTggMjEuMzMzNiAxMS40MTI5QzIwLjkxMjMgMTEuNTkwMSAyMC41Mzc2IDExLjgxMDEgMjAuMTcyMiAxMi4wMjQ5TDIwLjAxMDggMTIuMTE3OUMxOS44Nzc0IDEyLjE5NTEgMTkuNzQ0MSAxMi4yNzI0IDE5LjYwOCAxMi4zNTM2QzE5LjMyNTMgMTIuNTE0NiAxOS4wNDkyIDEyLjY3NDQgMTguNzU0NCAxMi44NzkyQzE4LjU0NjMgMTMuMDMyOSAxOC4zMzk1IDEzLjE3NTkgMTguMTMwMSAxMy4zMjNDMTcuNTY1OCAxMy43MjA4IDE2Ljk4NjggMTQuMTMxNyAxNi40OTgzIDE0LjU5NzlDMTQuODQ3NiAxNS45NTI0IDEzLjU1NzEgMTcuNjA3NSAxMi42MDcxIDE4LjkyMTRDMTAuNDM2NSAyMi4xNTY2IDkuMDg2MjIgMjUuOTU2NyA4LjgwNzAyIDI5LjYxNDNMOC43NzY0IDMwLjE1ODhDOC43MzMyOCAzMC45MTk2IDguNjg0NzYgMzEuNzA1NyA4Ljc1MzUzIDMyLjQ1NTVDOC43NjY0OCAzMi42MDg0IDguNzY2MSAzMi43NjM4IDguNzc1MDYgMzIuOTE0QzguNzg4OTUgMzMuMjI5IDguODAxNTIgMzMuNTM3MyA4Ljg0NiAzMy44NjcyTDkuMDczOTYgMzUuNDIyMUM5LjA5NzU2IDM1LjU3NjQgOS4xMTk4IDM1Ljc0MTMgOS4xNjMzIDM1LjkyNjNMOS42NTkxOSAzNy45MjcyTDEwLjEzOCAzOS4yODIzQzEwLjI3MjkgMzkuNjY3MyAxMC40MTU4IDQwLjA3NTEgMTAuNiA0MC40M0MxMi4wMjkyIDQzLjYzNyAxNC4xNDI1IDQ2LjQ1NzggMTYuNzA2MyA0OC41ODVDMTkuMDUwOCA1MC41Mjk2IDIxLjgyNCA1Mi4wMDIzIDI0Ljc0OTEgNTIuODQ1MkwyNi4yMzcxIDUzLjIzNzZDMjYuMzc4MSA1My4yNjkzIDI2LjQ5MjYgNTMuMjg4OSAyNi42MDMxIDUzLjMwNThMMjYuNzc3NSA1My4zMzExQzI3LjAwNTIgNTMuMzYzNiAyNy4yMTk1IDUzLjM5ODYgMjcuNDQ0NSA1My40MzVDMjcuODU5OCA1My41MDc2IDI4LjI2NzIgNTMuNTc0OCAyOC43MDc5IDUzLjYxODNMMzAuNTY0MSA1My43MjI5QzMwLjk1MTYgNTMuNzI0OSAzMS4zMzUyIDUzLjcwNjggMzEuNzA4MSA1My42ODc0QzMxLjkwMzkgNTMuNjgxIDMyLjA5ODQgNTMuNjY4MSAzMi4zMjg4IDUzLjY2MkMzNC41MjUzIDUzLjQ3NzIgMzYuNTEwNiA1My4wNjM0IDM4LjA1MTYgNTIuNDY1MkMzOC4xNzY5IDUyLjQxNzEgMzguMzAwOCA1Mi4zNzk2IDM4LjQyMzQgNTIuMzM1NUMzOC42NzI3IDUyLjI0OTkgMzguOTI1OSA1Mi4xNjcgMzkuMTQzMiA1Mi4wNTk5TDQwLjg1OTEgNTEuMjYyNkw0Mi41NzAyIDUwLjI2NkM0Mi45MDA5IDUwLjA2ODIgNDMuMDIwNSA0OS42NDE0IDQyLjgyODIgNDkuMjk4NEM0Mi42MzIgNDguOTUyNiA0Mi4yMDM0IDQ4LjgzMDggNDEuODYzNCA0OS4wMTY2TDQwLjE3OTIgNDkuOTIxOEwzOC40OTk1IDUwLjYyMjRDMzguMzE2OSA1MC42OTUzIDM4LjEyMSA1MC43NTM0IDM3LjkyMjQgNTAuODE1NUMzNy43ODM4IDUwLjg0ODkgMzcuNjUxOCA1MC44OTgzIDM3LjUwMTIgNTAuOTQwOEMzNi4wNzExIDUxLjQzNSAzNC4yNDQ1IDUxLjc0MjUgMzIuMjQ0IDUxLjgzNDZDMzIuMDQ0MiA1MS44MzgzIDMxLjg0NzEgNTEuODM3OSAzMS42NTQgNTEuODQwM0MzMS4zMDUxIDUxLjg0MTQgMzAuOTYwMiA1MS44NDUxIDMwLjYzOTIgNTEuODMwNUwyOC45MTc3IDUxLjY3MjVDMjguNTQ3NiA1MS42MTkgMjguMTY5NSA1MS41NDI3IDI3Ljc4NDggNTEuNDY3OEMyNy41NjM5IDUxLjQxNjcgMjcuMzM3NiA1MS4zNzM3IDI3LjEyOTkgNTEuMzM3NEwyNi45NTI5IDUxLjI5ODdDMjYuODcwNCA1MS4yODM0IDI2Ljc3NzIgNTEuMjY2NyAyNi43MzMzIDUxLjI1NDNMMjUuMzQ2NiA1MC44MzIyQzIyLjc2NTEgNDkuOTc4OSAyMC4zMyA0OC41NzI5IDE4LjI5NDIgNDYuNzU1N0MxNi4xMDU2IDQ0Ljc5NTEgMTQuMzMzOSA0Mi4yMzM1IDEzLjE3NDIgMzkuMzU4MkMxMi4wMjc2IDM2LjYwMTMgMTEuNTk4OCAzMy4yNzkyIDExLjk3MTYgMzAuMDA3NkMxMi4zMTQ1IDI3LjAyMTMgMTMuMzk0OCAyNC4xNjM1IDE1LjE4NTggMjEuNTA4M0MxNS4zMDM0IDIxLjMzMzkgMTUuNDIxIDIxLjE1OTYgMTUuNTIxMiAyMS4wMTk2QzE2LjQzMDkgMTkuODY4OCAxNy41NDA4IDE4LjU1ODkgMTguOTQ4MyAxNy40OTZDMTkuMzM2NyAxNy4xNTI1IDE5Ljc4NjIgMTYuODU2IDIwLjI2MTEgMTYuNTQ3OEMyMC40ODc4IDE2LjQwMDkgMjAuNzA3OSAxNi4yNTUzIDIwLjg5MDcgMTYuMTMwNkMyMS4wOTc0IDE2LjAwNDggMjEuMzE4OCAxNS44ODMxIDIxLjUzNDggMTUuNzY5NEMyMS42NzYxIDE1LjY5NzUgMjEuODE2MiAxNS42MTkgMjEuOTM4OCAxNS41NTc2TDIyLjEwMDIgMTUuNDY0NkMyMi40MDAyIDE1LjMwMzcgMjIuNjc0OSAxNS4xNTQ2IDIyLjk5MDggMTUuMDM5TDI0LjExODYgMTQuNTcxNUMyNC4zMzk5IDE0LjQ4NDQgMjQuNTcxOCAxNC40MTU5IDI0Ljc5OTcgMTQuMzQ0N0MyNC45NTMgMTQuMjk4MiAyNS4wOTgyIDE0LjI2MzUgMjUuMjYzNSAxNC4yMDc4QzI1Ljc4NiAxNC4wMTgyIDI2LjMyODMgMTMuOTExMiAyNi45MTA1IDEzLjc5NjVDMjcuMTE3IDEzLjc1NzEgMjcuMzMwMiAxMy43MTYzIDI3LjU2MDggMTMuNjU4NUMyNy43NTUzIDEzLjYxMSAyNy45NzM3IDEzLjU5NjkgMjguMjA4MiAxMy41NzYyQzI4LjM2NCAxMy41NjAzIDI4LjUxNzIgMTMuNTQ4MyAyOC42MzE4IDEzLjUzMzNDMjguNzg3NiAxMy41MTczIDI4LjkzNDIgMTMuNTA2NiAyOS4wOTI3IDEzLjQ4NjdDMjkuMzI4NSAxMy40NTU1IDI5LjU0NTYgMTMuNDM0NyAyOS43NDk0IDEzLjQzMzdDMzAuMDIzNyAxMy40NCAzMC4yOTk0IDEzLjQzNTcgMzAuNTc3NyAxMy40Mjc0QzMxLjA4MTEgMTMuNDIxIDMxLjU1NzkgMTMuNDE5NyAzMi4wMzE4IDEzLjQ5MTRDMzQuOTY2NCAxMy43MzUyIDM3LjcxNDQgMTQuNjA4NSA0MC4yMDUyIDE2LjA4NjhDNDIuMzQ4OSAxNy4zNjU1IDQ0LjI3MTYgMTkuMTUyNSA0NS43NjA3IDIxLjI2NEM0Ny4wMjU1IDIzLjA2MjggNDcuOTc1NiAyNS4wNTI4IDQ4LjQ5MjggMjcuMDM5M0M0OC41NzIgMjcuMzE3NiA0OC42Mjk5IDI3LjU5MzEgNDguNjgzOSAyNy44NjU5QzQ4LjcxNTQgMjguMDQyOCA0OC43NTYzIDI4LjIxNDUgNDguNzg5MiAyOC4zNjM2QzQ4LjgwMzcgMjguNDU0MSA0OC44MjA4IDI4LjU0MDYgNDguODQ0NSAyOC42MjU4QzQ4Ljg3NDkgMjguNzQ0MyA0OC44OTg2IDI4Ljg2NCA0OC45MTE2IDI4Ljk2NTFMNDguOTc5MyAyOS42MDQ3QzQ4Ljk5MjIgMjkuNzc0OCA0OS4wMTMyIDI5LjkzMzEgNDkuMDMwMSAzMC4wODg3QzQ5LjA2NjggMzAuMzI2OCA0OS4wODg5IDMwLjU2MDggNDkuMDk2NCAzMC43NTYxTDQ5LjEwODMgMzEuOTAwMUM0OS4xMzEyIDMyLjMzMDcgNDkuMDg5IDMyLjcxMTYgNDkuMDUyMiAzMy4wNjczQzQ5LjAzODQgMzMuMjU5OCA0OS4wMTI2IDMzLjQ0NDMgNDkuMDEyMyAzMy41ODI0QzQ4Ljk5NjEgMzMuNjkyNiA0OC45OTE4IDMzLjc5MzUgNDguOTgzNiAzMy44OTE3QzQ4Ljk3NTMgMzQuMDA3MiA0OC45NzI0IDM0LjExNDggNDguOTQxNCAzNC4yNTU0TDQ4LjU0NDkgMzYuMzA1OUM0OC4zMTM0IDM3Ljg2MjMgNDkuMzc5MyAzOS4zMzY1IDUwLjk0ODggMzkuNTgyMkM1Mi4wNDE3IDM5Ljc2MDEgNTMuMTUzNiAzOS4yODE5IDUzLjc3MTEgMzguMzY2NEM1NC4wMDYzIDM4LjAxNzYgNTQuMTYwNCAzNy42MjU3IDU0LjIyMjcgMzcuMjA2NEw1NC41MjE3IDM1LjI1NzRDNTQuNTUxNCAzNS4wNzU2IDU0LjU3MiAzNC44MyA1NC41ODQ2IDM0LjU3OTFMNTQuNjAyOCAzNC4yMzM4QzU0LjYwOTggMzQuMDU5OCA1NC42MjIzIDMzLjg3NzkgNTQuNjM0NyAzMy42Nzg4QzU0LjY3MzQgMzMuMTA1MiA1NC43MTYzIDMyLjQ0NzkgNTQuNjYxOSAzMS44MDU4TDU0LjU4NjcgMzAuNDI4OUM1NC41NjIyIDMwLjA5NTIgNTQuNTA5NyAyOS43NiA1NC40NTU5IDI5LjQxODFDNTQuNDMxIDI5LjI1NzIgNTQuNDA0OCAyOS4wODk2IDU0LjM4MjYgMjguOTA3NEw1NC4yNjg3IDI4LjEwNEM1NC4yMzMyIDI3LjkyNDQgNTQuMTgwNCAyNy43MjczIDU0LjEzMjkgMjcuNTM5Nkw1NC4wNjQzIDI3LjI0NTRDNTQuMDE5NSAyNy4wNzEgNTMuOTc3MyAyNi44OTI3IDUzLjkzMzggMjYuNzA3NkM1My44NDU1IDI2LjMzMDkgNTMuNzQ3OSAyNS45NDIyIDUzLjYxMyAyNS41NTcxQzUyLjg0IDIzLjAyOTIgNTEuNTM4MyAyMC41MTk0IDQ5LjgzMzggMTguMjc5OUM0Ny44NTQ0IDE1LjY4MiA0NS4zMzMzIDEzLjUwODcgNDIuNTU2MyAxMS45ODE2WiIgZmlsbD0iIzQ5NDVGRiIvPgo8L3N2Zz4K"
                 />
               </div>
@@ -1125,7 +1048,7 @@
     </form>
   </main>
   <div
-    class="c44"
+    class="c47"
   >
     <p
       aria-live="polite"
