--- conflicted
+++ resolved
@@ -8,13 +8,10 @@
 const defaultWorkflow = require('../../constants/default-workflow.json');
 const {
   ENTITY_STAGE_ATTRIBUTE,
-<<<<<<< HEAD
   ENTITY_ASSIGNEE_ATTRIBUTE,
   STAGE_MODEL_UID,
-=======
   MAX_WORKFLOWS,
   MAX_STAGES_PER_WORKFLOW,
->>>>>>> d47792aa
 } = require('../../constants/workflows');
 
 const { persistTables, removePersistedTablesWithSuffix } = require('../../utils/persisted-tables');
@@ -49,7 +46,15 @@
 
 function extendReviewWorkflowContentTypes({ strapi }) {
   const extendContentType = (contentTypeUID) => {
-<<<<<<< HEAD
+    const assertContentTypeCompatibility = (contentType) =>
+      contentType.collectionName.length <= MAX_CONTENT_TYPE_NAME_LEN;
+    const incompatibleContentTypeAlert = (contentType) => {
+      strapi.log.warn(
+        `Review Workflow cannot be activated for the content type with the name '${contentType.info.displayName}' because the name exceeds the maximum length of ${MAX_CONTENT_TYPE_NAME_LEN} characters.`
+      );
+      return contentType;
+    };
+
     const setRelation = (path, target) =>
       set(path, {
         writable: true,
@@ -67,33 +72,11 @@
       setRelation(`attributes.${ENTITY_ASSIGNEE_ATTRIBUTE}`, 'admin::user'),
     ]);
 
-    strapi.container.get('content-types').extend(contentTypeUID, setReviewWorkflowAttributes);
-=======
-    const assertContentTypeCompatibility = (contentType) =>
-      contentType.collectionName.length <= MAX_CONTENT_TYPE_NAME_LEN;
-    const incompatibleContentTypeAlert = (contentType) => {
-      strapi.log.warn(
-        `Review Workflow cannot be activated for the content type with the name '${contentType.info.displayName}' because the name exceeds the maximum length of ${MAX_CONTENT_TYPE_NAME_LEN} characters.`
-      );
-      return contentType;
-    };
-    const setStageAttribute = set(`attributes.${ENTITY_STAGE_ATTRIBUTE}`, {
-      writable: true,
-      private: false,
-      configurable: false,
-      visible: false,
-      useJoinTable: true, // We want a join table to persist data when downgrading to CE
-      type: 'relation',
-      relation: 'oneToOne',
-      target: 'admin::workflow-stage',
-    });
-
     const extendContentTypeIfCompatible = cond([
-      [assertContentTypeCompatibility, setStageAttribute],
+      [assertContentTypeCompatibility, setReviewWorkflowAttributes],
       [stubTrue, incompatibleContentTypeAlert],
     ]);
     strapi.container.get('content-types').extend(contentTypeUID, extendContentTypeIfCompatible);
->>>>>>> d47792aa
   };
 
   pipe([
