{
  "name": "@strapi/admin",
  "version": "4.2.3",
  "description": "Strapi Admin",
  "repository": {
    "type": "git",
    "url": "git://github.com/strapi/strapi.git"
  },
  "license": "SEE LICENSE IN LICENSE",
  "author": {
    "name": "Strapi Solutions SAS",
    "email": "hi@strapi.io",
    "url": "https://strapi.io"
  },
  "maintainers": [
    {
      "name": "Strapi Solutions SAS",
      "email": "hi@strapi.io",
      "url": "https://strapi.io"
    }
  ],
  "main": "index.js",
  "scripts": {
    "analyze:bundle": "ANALYZE_BUNDLE=true webpack --config webpack.config.dev.js",
    "analyze:deps": "ANALYZE_DEPS=true webpack serve --config webpack.config.dev.js --progress profile",
    "create:plugin-file": "node ./scripts/create-dev-plugins-file.js",
    "develop": "yarn create:plugin-file && yarn develop:webpack",
    "develop:webpack": "cross-env NODE_ENV=development webpack serve --config webpack.config.dev.js --progress profile",
    "prepublishOnly": "yarn build",
    "build": "rimraf build && node ./scripts/build.js",
    "build:mesure": "rimraf build && cross-env MESURE_BUILD_SPEED=true node ./scripts/build.js",
    "test": "echo \"no tests yet\"",
    "test:unit": "jest --verbose",
    "test:front": "cross-env IS_EE=true jest --config ./jest.config.front.js",
    "test:front:watch": "cross-env IS_EE=true jest --config ./jest.config.front.js --watchAll",
    "test:front:ce": "cross-env IS_EE=false jest --config ./jest.config.front.js",
    "test:front:watch:ce": "cross-env IS_EE=false jest --config ./jest.config.front.js --watchAll"
  },
  "dependencies": {
    "@babel/core": "7.16.7",
    "@babel/plugin-transform-runtime": "7.16.7",
    "@babel/polyfill": "7.12.1",
    "@babel/preset-env": "7.16.7",
    "@babel/preset-react": "7.18.6",
    "@babel/runtime": "7.16.7",
    "@casl/ability": "^5.4.3",
    "@fingerprintjs/fingerprintjs": "3.3.3",
    "@fortawesome/fontawesome-free": "^5.15.3",
    "@fortawesome/fontawesome-svg-core": "^1.2.35",
    "@fortawesome/free-brands-svg-icons": "^5.15.3",
    "@fortawesome/free-solid-svg-icons": "^5.15.3",
    "@fortawesome/react-fontawesome": "^0.2.0",
    "@pmmmwh/react-refresh-webpack-plugin": "0.5.7",
    "@strapi/babel-plugin-switch-ee-ce": "4.2.3",
    "@strapi/design-system": "1.2.0",
    "@strapi/helper-plugin": "4.2.3",
    "@strapi/icons": "1.2.0",
<<<<<<< HEAD
    "@strapi/utils": "4.2.2",
    "@strapi/typescript-utils": "4.2.2",
=======
    "@strapi/utils": "4.2.3",
>>>>>>> 2d11fe54
    "axios": "0.24.0",
    "babel-loader": "8.2.5",
    "babel-plugin-styled-components": "2.0.2",
    "bcryptjs": "2.4.3",
    "chalk": "^4.1.1",
    "chokidar": "^3.5.1",
    "codemirror": "^5.65.6",
    "cross-env": "^7.0.3",
    "css-loader": "6.7.1",
    "date-fns": "2.28.0",
    "dotenv": "8.5.1",
    "esbuild-loader": "^2.19.0",
    "execa": "^1.0.0",
    "fast-deep-equal": "3.1.3",
    "font-awesome": "^4.7.0",
    "fork-ts-checker-webpack-plugin": "7.2.1",
    "formik": "^2.2.6",
    "fs-extra": "10.0.0",
    "highlight.js": "^10.4.1",
    "history": "^4.9.0",
    "hoist-non-react-statics": "^3.3.0",
    "html-loader": "3.1.2",
    "html-webpack-plugin": "5.5.0",
    "immer": "9.0.6",
    "invariant": "^2.2.4",
    "js-cookie": "2.2.1",
    "jsonwebtoken": "8.5.1",
    "koa-compose": "4.1.0",
    "koa-passport": "5.0.0",
    "koa-static": "5.0.0",
    "lodash": "4.17.21",
    "markdown-it": "^12.3.2",
    "markdown-it-abbr": "^1.0.4",
    "markdown-it-container": "^3.0.0",
    "markdown-it-deflist": "^2.1.0",
    "markdown-it-emoji": "^2.0.0",
    "markdown-it-footnote": "^3.0.3",
    "markdown-it-ins": "^3.0.1",
    "markdown-it-mark": "^3.0.1",
    "markdown-it-sub": "^1.0.0",
    "markdown-it-sup": "1.0.0",
    "match-sorter": "^4.0.2",
    "mini-css-extract-plugin": "2.4.4",
    "node-polyfill-webpack-plugin": "1.1.4",
    "p-map": "4.0.0",
    "passport-local": "1.0.0",
    "prop-types": "^15.7.2",
    "qs": "6.10.1",
    "react": "^17.0.2",
    "react-copy-to-clipboard": "^5.1.0",
    "react-dnd": "^14.0.2",
    "react-dnd-html5-backend": "^14.0.0",
    "react-dom": "^17.0.2",
    "react-error-boundary": "3.1.1",
    "react-fast-compare": "^3.2.0",
    "react-helmet": "^6.1.0",
    "react-intl": "5.20.2",
    "react-query": "3.24.3",
    "react-redux": "7.2.8",
    "react-refresh": "0.11.0",
    "react-router": "5.2.0",
    "react-router-dom": "5.2.0",
    "react-select": "^4.0.2",
    "react-virtualized": "^9.22.3",
    "redux": "^4.0.1",
    "redux-saga": "^0.16.0",
    "reselect": "^4.0.0",
    "rimraf": "3.0.2",
    "sanitize-html": "2.7.0",
    "semver": "7.3.7",
    "sift": "13.5.4",
    "style-loader": "3.3.1",
    "styled-components": "5.3.3",
    "webpack": "^5.73.0",
    "webpack-cli": "^4.10.0",
    "webpack-dev-server": "^4.9.3",
    "webpackbar": "^5.0.2",
    "yup": "^0.32.9"
  },
  "devDependencies": {
    "speed-measure-webpack-plugin": "1.5.0",
    "glob": "8.0.3",
    "duplicate-dependencies-webpack-plugin": "^1.0.2",
    "webpack-bundle-analyzer": "^4.5.0"
  },
  "engines": {
    "node": ">=14.19.1 <=16.x.x",
    "npm": ">=6.0.0"
  },
  "nx": {
    "targets": {
      "build": {
        "outputs": [
          "./build"
        ]
      }
    }
  }
}<|MERGE_RESOLUTION|>--- conflicted
+++ resolved
@@ -55,12 +55,8 @@
     "@strapi/design-system": "1.2.0",
     "@strapi/helper-plugin": "4.2.3",
     "@strapi/icons": "1.2.0",
-<<<<<<< HEAD
-    "@strapi/utils": "4.2.2",
-    "@strapi/typescript-utils": "4.2.2",
-=======
+    "@strapi/typescript-utils": "4.2.3",
     "@strapi/utils": "4.2.3",
->>>>>>> 2d11fe54
     "axios": "0.24.0",
     "babel-loader": "8.2.5",
     "babel-plugin-styled-components": "2.0.2",
