--- conflicted
+++ resolved
@@ -54,12 +54,8 @@
     "@strapi/design-system": "1.1.0",
     "@strapi/helper-plugin": "4.1.11",
     "@strapi/icons": "1.1.0",
-<<<<<<< HEAD
-    "@strapi/typescript-utils": "4.1.9",
-    "@strapi/utils": "4.1.9",
-=======
+    "@strapi/typescript-utils": "4.1.11",
     "@strapi/utils": "4.1.11",
->>>>>>> d3b957e5
     "axios": "0.24.0",
     "babel-loader": "8.2.3",
     "babel-plugin-styled-components": "2.0.2",
