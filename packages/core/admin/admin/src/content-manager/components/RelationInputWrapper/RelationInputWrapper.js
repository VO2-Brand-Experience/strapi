--- conflicted
+++ resolved
@@ -29,11 +29,8 @@
   const { formatMessage } = useIntl();
   const { connectRelation, disconnectRelation, loadRelation, modifiedData, slug, initialData } =
     useCMEditViewDataManager();
-<<<<<<< HEAD
   const relationsCount = initialData[name]?.count ?? 0;
-=======
   const [{ query }] = useQueryParams();
->>>>>>> 147c7efc
 
   const { relations, search, searchFor } = useRelation(`${slug}-${name}-${initialData?.id ?? ''}`, {
     relation: {
