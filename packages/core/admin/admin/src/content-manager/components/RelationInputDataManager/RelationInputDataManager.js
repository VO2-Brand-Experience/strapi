--- conflicted
+++ resolved
@@ -64,10 +64,6 @@
     search: {
       endpoint: endpoints.search,
       pageParams: {
-<<<<<<< HEAD
-        entityId: isCreatingEntry ? undefined : componentId ?? initialData.id,
-=======
-        ...defaultParams,
         // TODO: fix me cause this sucks
         entityId: isCreatingEntry
           ? undefined
@@ -76,7 +72,6 @@
           : !componentUid && !componentId
           ? initialData.id
           : componentId,
->>>>>>> 13cf08a5
         pageSize: SEARCH_RESULTS_TO_DISPLAY,
       },
     },
