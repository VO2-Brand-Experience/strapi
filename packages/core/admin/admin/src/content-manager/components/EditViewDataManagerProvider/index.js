import React, { useCallback, useEffect, useMemo, useRef, useReducer } from 'react';
import isEmpty from 'lodash/isEmpty';
import cloneDeep from 'lodash/cloneDeep';
import get from 'lodash/get';
import isEqual from 'lodash/isEqual';
import set from 'lodash/set';
import PropTypes from 'prop-types';
import { useIntl } from 'react-intl';
import { Prompt, Redirect } from 'react-router-dom';
import { Main } from '@strapi/design-system/Main';
import {
  LoadingIndicatorPage,
  ContentManagerEditViewDataManagerContext,
  useNotification,
  useOverlayBlocker,
  useTracking,
  getYupInnerErrors,
  getAPIInnerErrors,
} from '@strapi/helper-plugin';

import { getTrad, removeKeyInObject } from '../../utils';
import reducer, { initialState } from './reducer';
import { cleanData, createYupSchema } from './utils';

const EditViewDataManagerProvider = ({
  allLayoutData,
  allowedActions: { canRead, canUpdate },
  children,
  componentsDataStructure,
  contentTypeDataStructure,
  createActionAllowedFields,
  from,
  initialValues,
  isCreatingEntry,
  isLoadingForData,
  isSingleType,
  onPost,
  onPublish,
  onPut,
  onUnpublish,
  readActionAllowedFields,
  // Not sure this is needed anymore
  redirectToPreviousPage,
  slug,
  status,
  updateActionAllowedFields,
}) => {
  const [reducerState, dispatch] = useReducer(reducer, initialState);
  const { formErrors, initialData, modifiedData, modifiedDZName, shouldCheckErrors } = reducerState;
  const toggleNotification = useNotification();
  const { lockApp, unlockApp } = useOverlayBlocker();

  const currentContentTypeLayout = get(allLayoutData, ['contentType'], {});

  const hasDraftAndPublish = useMemo(() => {
    return get(currentContentTypeLayout, ['options', 'draftAndPublish'], false);
  }, [currentContentTypeLayout]);

  const shouldNotRunValidations = useMemo(() => {
    return hasDraftAndPublish && !initialData.publishedAt;
  }, [hasDraftAndPublish, initialData.publishedAt]);

  const { trackUsage } = useTracking();
  const { formatMessage } = useIntl();
  const trackUsageRef = useRef(trackUsage);

  const shouldRedirectToHomepageWhenEditingEntry = useMemo(() => {
    if (isLoadingForData) {
      return false;
    }

    if (isCreatingEntry) {
      return false;
    }

    if (canRead === false && canUpdate === false) {
      return true;
    }

    return false;
  }, [isLoadingForData, isCreatingEntry, canRead, canUpdate]);

  useEffect(() => {
    if (status === 'resolved') {
      unlockApp();
    } else {
      lockApp();
    }
  }, [lockApp, unlockApp, status]);

  // TODO check this effect if it is really needed (not prio)
  useEffect(() => {
    if (!isLoadingForData) {
      checkFormErrors();
    }
    // eslint-disable-next-line react-hooks/exhaustive-deps
  }, [shouldCheckErrors]);

  useEffect(() => {
    const errorsInForm = Object.keys(formErrors);

    // TODO check if working with DZ, components...
    // TODO use querySelector querySelectorAll('[data-strapi-field-error]')
    if (errorsInForm.length > 0) {
      const firstError = errorsInForm[0];
      const el = document.getElementById(firstError);

      if (el) {
        el.focus();
      }
    }
  }, [formErrors]);

  useEffect(() => {
    if (shouldRedirectToHomepageWhenEditingEntry) {
      toggleNotification({
        type: 'info',
        message: { id: getTrad('permissions.not-allowed.update') },
      });
    }
  }, [shouldRedirectToHomepageWhenEditingEntry, toggleNotification]);

  useEffect(() => {
    dispatch({
      type: 'SET_DEFAULT_DATA_STRUCTURES',
      componentsDataStructure,
      contentTypeDataStructure,
    });
  }, [componentsDataStructure, contentTypeDataStructure]);

  useEffect(() => {
    if (initialValues) {
      dispatch({
        type: 'INIT_FORM',
        initialValues,
      });
    }
  }, [initialValues]);

  const addComponentToDynamicZone = useCallback((keys, componentUid, shouldCheckErrors = false) => {
    trackUsageRef.current('didAddComponentToDynamicZone');

    dispatch({
      type: 'ADD_COMPONENT_TO_DYNAMIC_ZONE',
      keys: keys.split('.'),
      componentUid,
      shouldCheckErrors,
    });
  }, []);

  const addNonRepeatableComponentToField = useCallback((keys, componentUid) => {
    dispatch({
      type: 'ADD_NON_REPEATABLE_COMPONENT_TO_FIELD',
      keys: keys.split('.'),
      componentUid,
    });
  }, []);

  const addRelation = useCallback(({ target: { name, value } }) => {
    dispatch({
      type: 'ADD_RELATION',
      keys: name.split('.'),
      value,
    });
  }, []);

  const addRepeatableComponentToField = useCallback(
    (keys, componentUid, shouldCheckErrors = false) => {
      dispatch({
        type: 'ADD_REPEATABLE_COMPONENT_TO_FIELD',
        keys: keys.split('.'),
        componentUid,
        shouldCheckErrors,
      });
    },
    []
  );

  const yupSchema = useMemo(() => {
    const options = { isCreatingEntry, isDraft: shouldNotRunValidations, isFromComponent: false };

    return createYupSchema(
      currentContentTypeLayout,
      {
        components: allLayoutData.components || {},
      },
      options
    );
  }, [
    allLayoutData.components,
    currentContentTypeLayout,
    isCreatingEntry,
    shouldNotRunValidations,
  ]);

  const checkFormErrors = useCallback(
    async (dataToSet = {}) => {
      let errors = {};
      const updatedData = cloneDeep(modifiedData);

      if (!isEmpty(updatedData)) {
        set(updatedData, dataToSet.path, dataToSet.value);
      }

      try {
        // Validate the form using yup
        await yupSchema.validate(updatedData, { abortEarly: false });
      } catch (err) {
        errors = getYupInnerErrors(err);

        if (modifiedDZName) {
          errors = Object.keys(errors).reduce((acc, current) => {
            const dzName = current.split('.')[0];

            if (dzName !== modifiedDZName) {
              acc[current] = errors[current];
            }

            return acc;
          }, {});
        }
      }

      dispatch({
        type: 'SET_FORM_ERRORS',
        errors,
      });
    },
    [modifiedDZName, modifiedData, yupSchema]
  );

  const handleChange = useCallback(
    ({ target: { name, value, type } }, shouldSetInitialValue = false) => {
      let inputValue = value;

      // Allow to reset text, textarea, email, uid, select/enum, and number
      if (
        ['text', 'textarea', 'string', 'email', 'uid', 'select', 'select-one', 'number'].includes(
          type
        ) &&
        !value &&
        value !== 0
      ) {
        inputValue = null;
      }

      if (type === 'password' && !value) {
        dispatch({
          type: 'REMOVE_PASSWORD_FIELD',
          keys: name.split('.'),
        });

        return;
      }

      dispatch({
        type: 'ON_CHANGE',
        keys: name.split('.'),
        value: inputValue,
        shouldSetInitialValue,
      });
    },
    []
  );

  const createFormData = useCallback(
    (data) => {
      // First we need to remove the added keys needed for the dnd
      const preparedData = removeKeyInObject(cloneDeep(data), '__temp_key__');
      // Then we need to apply our helper
      const cleanedData = cleanData(
        preparedData,
        currentContentTypeLayout,
        allLayoutData.components
      );

      return cleanedData;
    },
    [allLayoutData.components, currentContentTypeLayout]
  );

  const trackerProperty = useMemo(() => {
    if (!hasDraftAndPublish) {
      return {};
    }

    return shouldNotRunValidations ? { status: 'draft' } : {};
  }, [hasDraftAndPublish, shouldNotRunValidations]);

  const handleSubmit = useCallback(
    async (e) => {
      e.preventDefault();
      let errors = {};

      try {
        await yupSchema.validate(modifiedData, { abortEarly: false });
      } catch (err) {
        errors = getYupInnerErrors(err);
      }

      try {
        if (isEmpty(errors)) {
          const formData = createFormData(modifiedData);

          if (isCreatingEntry) {
            await onPost(formData, trackerProperty);
          } else {
            await onPut(formData, trackerProperty);
          }
        }
      } catch (err) {
        errors = {
          ...errors,
          ...getAPIInnerErrors(err, { getTrad }),
        };
      }

      dispatch({
        type: 'SET_FORM_ERRORS',
        errors,
      });
    },
    [createFormData, isCreatingEntry, modifiedData, onPost, onPut, trackerProperty, yupSchema]
  );

  const handlePublish = useCallback(async () => {
    // Create yup schema here's we need to apply all the validations
    const schema = createYupSchema(
      currentContentTypeLayout,
      {
        components: get(allLayoutData, 'components', {}),
      },
      { isCreatingEntry, isDraft: false, isFromComponent: false }
    );
    let errors = {};

    try {
      await schema.validate(modifiedData, { abortEarly: false });
    } catch (err) {
      errors = getYupInnerErrors(err);
    }

    try {
      if (isEmpty(errors)) {
        await onPublish();
      }
    } catch (err) {
      errors = {
        ...errors,
        ...getAPIInnerErrors(err, { getTrad }),
      };
    }

    dispatch({
      type: 'SET_FORM_ERRORS',
      errors,
    });
  }, [allLayoutData, currentContentTypeLayout, isCreatingEntry, modifiedData, onPublish]);

  const shouldCheckDZErrors = useCallback(
    (dzName) => {
      const doesDZHaveError = Object.keys(formErrors).some((key) => key.split('.')[0] === dzName);
      const shouldCheckErrors = !isEmpty(formErrors) && doesDZHaveError;

      return shouldCheckErrors;
    },
    [formErrors]
  );

  const moveComponentDown = useCallback(
    (dynamicZoneName, currentIndex) => {
      trackUsageRef.current('changeComponentsOrder');

      dispatch({
        type: 'MOVE_COMPONENT_DOWN',
        dynamicZoneName,
        currentIndex,
        shouldCheckErrors: shouldCheckDZErrors(dynamicZoneName),
      });
    },
    [shouldCheckDZErrors]
  );

  const moveComponentUp = useCallback(
    (dynamicZoneName, currentIndex) => {
      trackUsageRef.current('changeComponentsOrder');

      dispatch({
        type: 'MOVE_COMPONENT_UP',
        dynamicZoneName,
        currentIndex,
        shouldCheckErrors: shouldCheckDZErrors(dynamicZoneName),
      });
    },
    [shouldCheckDZErrors]
  );

  const moveComponentField = useCallback((pathToComponent, dragIndex, hoverIndex) => {
    dispatch({
      type: 'MOVE_COMPONENT_FIELD',
      pathToComponent,
      dragIndex,
      hoverIndex,
    });
  }, []);

<<<<<<< HEAD
  const removeRelation = useCallback(({ target: { name, value } }) => {
=======
  const moveRelation = useCallback((dragIndex, overIndex, name) => {
    dispatch({
      type: 'MOVE_FIELD',
      dragIndex,
      overIndex,
      keys: name.split('.'),
    });
  }, []);

  const onRemoveRelation = useCallback((keys) => {
>>>>>>> 2a9050d0
    dispatch({
      type: 'REMOVE_RELATION',
      keys: name.split('.'),
      value,
    });
  }, []);

  const removeComponentFromDynamicZone = useCallback(
    (dynamicZoneName, index) => {
      trackUsageRef.current('removeComponentFromDynamicZone');

      dispatch({
        type: 'REMOVE_COMPONENT_FROM_DYNAMIC_ZONE',
        dynamicZoneName,
        index,
        shouldCheckErrors: shouldCheckDZErrors(dynamicZoneName),
      });
    },
    [shouldCheckDZErrors]
  );

  const removeComponentFromField = useCallback((keys, componentUid) => {
    dispatch({
      type: 'REMOVE_COMPONENT_FROM_FIELD',
      keys: keys.split('.'),
      componentUid,
    });
  }, []);

  const removeRepeatableField = useCallback((keys, componentUid) => {
    dispatch({
      type: 'REMOVE_REPEATABLE_FIELD',
      keys: keys.split('.'),
      componentUid,
    });
  }, []);

  const triggerFormValidation = useCallback(() => {
    dispatch({
      type: 'TRIGGER_FORM_VALIDATION',
    });
  }, []);

  // Redirect the user to the previous page if he is not allowed to read/update a document
  if (shouldRedirectToHomepageWhenEditingEntry) {
    return <Redirect to={from} />;
  }

  if (!modifiedData) {
    return null;
  }

  return (
    <ContentManagerEditViewDataManagerContext.Provider
      value={{
        addComponentToDynamicZone,
        addNonRepeatableComponentToField,
        addRelation,
        addRepeatableComponentToField,
        allLayoutData,
        checkFormErrors,
        createActionAllowedFields,
        formErrors,
        hasDraftAndPublish,
        initialData,
        isCreatingEntry,
        isSingleType,
        shouldNotRunValidations,
        status,
        layout: currentContentTypeLayout,
        modifiedData,
        moveComponentDown,
        moveComponentField,
        moveComponentUp,
        onChange: handleChange,
        onPublish: handlePublish,
        onUnpublish,
        removeRelation,
        readActionAllowedFields,
        redirectToPreviousPage,
        removeComponentFromDynamicZone,
        removeComponentFromField,
        removeRepeatableField,
        slug,
        triggerFormValidation,
        updateActionAllowedFields,
      }}
    >
      <>
        {isLoadingForData || (!isCreatingEntry && !initialData.id) ? (
          <Main aria-busy="true">
            <LoadingIndicatorPage />
          </Main>
        ) : (
          <>
            <Prompt
              when={!isEqual(modifiedData, initialData)}
              message={formatMessage({ id: 'global.prompt.unsaved' })}
            />
            <form noValidate onSubmit={handleSubmit}>
              {children}
            </form>
          </>
        )}
      </>
    </ContentManagerEditViewDataManagerContext.Provider>
  );
};

EditViewDataManagerProvider.defaultProps = {
  from: '/',
  initialValues: null,
  redirectToPreviousPage() {},
};

EditViewDataManagerProvider.propTypes = {
  allLayoutData: PropTypes.object.isRequired,
  allowedActions: PropTypes.object.isRequired,
  children: PropTypes.node.isRequired,
  componentsDataStructure: PropTypes.object.isRequired,
  contentTypeDataStructure: PropTypes.object.isRequired,
  createActionAllowedFields: PropTypes.array.isRequired,
  from: PropTypes.string,
  initialValues: PropTypes.object,
  isCreatingEntry: PropTypes.bool.isRequired,
  isLoadingForData: PropTypes.bool.isRequired,
  isSingleType: PropTypes.bool.isRequired,
  onPost: PropTypes.func.isRequired,
  onPublish: PropTypes.func.isRequired,
  onPut: PropTypes.func.isRequired,
  onUnpublish: PropTypes.func.isRequired,
  readActionAllowedFields: PropTypes.array.isRequired,
  redirectToPreviousPage: PropTypes.func,
  slug: PropTypes.string.isRequired,
  status: PropTypes.string.isRequired,
  updateActionAllowedFields: PropTypes.array.isRequired,
};

export default EditViewDataManagerProvider;<|MERGE_RESOLUTION|>--- conflicted
+++ resolved
@@ -404,20 +404,7 @@
     });
   }, []);
 
-<<<<<<< HEAD
   const removeRelation = useCallback(({ target: { name, value } }) => {
-=======
-  const moveRelation = useCallback((dragIndex, overIndex, name) => {
-    dispatch({
-      type: 'MOVE_FIELD',
-      dragIndex,
-      overIndex,
-      keys: name.split('.'),
-    });
-  }, []);
-
-  const onRemoveRelation = useCallback((keys) => {
->>>>>>> 2a9050d0
     dispatch({
       type: 'REMOVE_RELATION',
       keys: name.split('.'),
