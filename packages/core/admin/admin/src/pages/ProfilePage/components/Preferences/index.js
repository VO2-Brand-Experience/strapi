--- conflicted
+++ resolved
@@ -1,13 +1,8 @@
 import React from 'react';
-<<<<<<< HEAD
-import PropTypes from 'prop-types';
-import { Typography, Box, Grid, GridItem, Flex, Select, Option } from '@strapi/design-system';
-=======
 
 import { Box, Flex, Grid, GridItem, Option, Select, Typography } from '@strapi/design-system';
 import upperFirst from 'lodash/upperFirst';
 import PropTypes from 'prop-types';
->>>>>>> bc6034cf
 import { useIntl } from 'react-intl';
 
 const Preferences = ({ onChange, values, localeNames, allApplicationThemes }) => {
