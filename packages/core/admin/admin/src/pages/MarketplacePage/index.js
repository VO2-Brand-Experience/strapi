import React, { useEffect, useRef, useState } from 'react';
import { useIntl } from 'react-intl';
import { Helmet } from 'react-helmet';
import matchSorter from 'match-sorter';
import {
  AnErrorOccurred,
  CheckPagePermissions,
  useFocusWhenNavigate,
  useTracking,
  LoadingIndicatorPage,
  useNotification,
  useAppInfos,
  useQueryParams,
} from '@strapi/helper-plugin';
import { Layout, ContentLayout } from '@strapi/design-system/Layout';
import { Main } from '@strapi/design-system/Main';
import { Searchbar } from '@strapi/design-system/Searchbar';
import { Box } from '@strapi/design-system/Box';
import { useNotifyAT } from '@strapi/design-system/LiveRegions';
import { Typography } from '@strapi/design-system/Typography';
import { Flex } from '@strapi/design-system/Flex';
import { Tabs, Tab, TabGroup, TabPanels, TabPanel } from '@strapi/design-system/Tabs';

import EmptyNpmPackageSearch from './components/EmptyNpmPackageSearch';
import PageHeader from './components/PageHeader';
import useFetchMarketplaceProviders from '../../hooks/useFetchMarketplaceProviders';
import useFetchMarketplacePlugins from '../../hooks/useFetchMarketplacePlugins';
import adminPermissions from '../../permissions';
import offlineCloud from '../../assets/images/icon_offline-cloud.svg';
import useNavigatorOnLine from '../../hooks/useNavigatorOnLine';
import MissingPluginBanner from './components/MissingPluginBanner';
import NpmPackagesGrid from './components/NpmPackagesGrid';
import SortSelect from './components/SortSelect';
import NpmPackagesFilters from './components/NpmPackagesFilters';

const matchSearch = (npmPackages, search) => {
  return matchSorter(npmPackages, search, {
    keys: [
      {
        threshold: matchSorter.rankings.WORD_STARTS_WITH,
        key: 'attributes.name',
      },
      { threshold: matchSorter.rankings.WORD_STARTS_WITH, key: 'attributes.description' },
    ],
    baseSort: (a, b) => (a.index < b.index ? -1 : 1),
  });
};

const MarketPlacePage = () => {
  const { formatMessage } = useIntl();
  const { trackUsage } = useTracking();
  const { notifyStatus } = useNotifyAT();
  const trackUsageRef = useRef(trackUsage);
  const toggleNotification = useNotification();
  const [searchQuery, setSearchQuery] = useState('');
  const [{ query }, setQuery] = useQueryParams();
  const [tabQuery, setTabQuery] = useState({ plugin: { ...query }, provider: { ...query } });
  const { autoReload: isInDevelopmentMode, dependencies, useYarn } = useAppInfos();
  const isOnline = useNavigatorOnLine();

  const npmPackageType = query?.npmPackageType || 'plugin';

  useFocusWhenNavigate();

  const marketplaceTitle = formatMessage({
    id: 'global.marketplace',
    defaultMessage: 'Marketplace',
  });

  const notifyMarketplaceLoad = () => {
    notifyStatus(
      formatMessage(
        {
          id: 'app.utils.notify.data-loaded',
          defaultMessage: 'The {target} has loaded',
        },
        { target: marketplaceTitle }
      )
    );
  };

  const { status: marketplaceProvidersStatus, data: marketplaceProvidersResponse } =
    useFetchMarketplaceProviders(notifyMarketplaceLoad, tabQuery.provider);

  const { status: marketplacePluginsStatus, data: marketplacePluginsResponse } =
    useFetchMarketplacePlugins(notifyMarketplaceLoad, tabQuery.plugin);

  const isLoading = [marketplacePluginsStatus, marketplaceProvidersStatus].includes('loading');

  const hasFailed = [marketplacePluginsStatus, marketplaceProvidersStatus].includes('error');

  useEffect(() => {
    trackUsageRef.current('didGoToMarketplace');
  }, []);

  useEffect(() => {
    if (!isInDevelopmentMode) {
      toggleNotification({
        type: 'info',
        message: {
          id: 'admin.pages.MarketPlacePage.production',
          defaultMessage: 'Manage plugins from the development environment',
        },
        blockTransition: true,
      });
    }
  }, [toggleNotification, isInDevelopmentMode]);

  if (!isOnline) {
    return (
      <Layout>
        <Main>
          <PageHeader isOnline={isOnline} />
          <Flex
            width="100%"
            direction="column"
            alignItems="center"
            justifyContent="center"
            style={{ paddingTop: '120px' }}
          >
            <Box paddingBottom={2}>
              <Typography textColor="neutral700" variant="alpha">
                {formatMessage({
                  id: 'admin.pages.MarketPlacePage.offline.title',
                  defaultMessage: 'You are offline',
                })}
              </Typography>
            </Box>
            <Box paddingBottom={6}>
              <Typography textColor="neutral700" variant="epsilon">
                {formatMessage({
                  id: 'admin.pages.MarketPlacePage.offline.subtitle',
                  defaultMessage:
                    'You need to be connected to the Internet to access Strapi Market.',
                })}
              </Typography>
            </Box>
            <img src={offlineCloud} alt="offline" style={{ width: '88px', height: '88px' }} />
          </Flex>
        </Main>
      </Layout>
    );
  }

  if (hasFailed) {
    return (
      <Layout>
        <ContentLayout>
          <Box paddingTop={8}>
            <AnErrorOccurred />
          </Box>
        </ContentLayout>
      </Layout>
    );
  }

  if (isLoading) {
    return (
      <Layout>
        <Main aria-busy>
          <LoadingIndicatorPage />
        </Main>
      </Layout>
    );
  }

  // Search for plugins and providers that match the search query
  const pluginSearchResults = matchSearch(marketplacePluginsResponse.data, searchQuery);
  const providerSearchResults = matchSearch(marketplaceProvidersResponse.data, searchQuery);
  const emptySearchMessage = formatMessage(
    {
      id: 'admin.pages.MarketPlacePage.search.empty',
      defaultMessage: 'No result for "{target}"',
    },
    { target: searchQuery }
  );

  const handleTabChange = (selected) => {
    const selectedTab = selected === 0 ? 'plugin' : 'provider';

    if (tabQuery[selectedTab] && Object.keys(tabQuery[selectedTab]).length) {
      setQuery({ ...tabQuery[selectedTab] });
    } else {
      setQuery(
        {
          npmPackageType: null,
          // Clear filters
          collections: [],
          categories: [],
          sort: null,
        },
        'remove'
      );
    }
  };

  console.log(tabQuery);
  // Check if plugins and providers are installed already
  const installedPackageNames = Object.keys(dependencies);

  const possibleCollections =
    npmPackageType === 'plugin'
      ? marketplacePluginsResponse.meta.collections
      : marketplaceProvidersResponse.meta.collections;
  const possibleCategories = marketplacePluginsResponse.meta.categories;

  return (
    <Layout>
      <Main>
        <Helmet
          title={formatMessage({
            id: 'admin.pages.MarketPlacePage.helmet',
            defaultMessage: 'Marketplace - Plugins',
          })}
        />
        <PageHeader isOnline={isOnline} npmPackageType={npmPackageType} />
        <ContentLayout>
          <Box width="25%" paddingBottom={4}>
            <Searchbar
              name="searchbar"
              onClear={() => setSearchQuery('')}
              value={searchQuery}
              onChange={(e) => setSearchQuery(e.target.value)}
              clearLabel={formatMessage({
                id: 'admin.pages.MarketPlacePage.search.clear',
                defaultMessage: 'Clear the search',
              })}
              placeholder={formatMessage({
                id: 'admin.pages.MarketPlacePage.search.placeholder',
                defaultMessage: 'Search',
              })}
            >
              {formatMessage({
                id: 'admin.pages.MarketPlacePage.search.placeholder',
                defaultMessage: 'Search',
              })}
            </Searchbar>
          </Box>
          <TabGroup
            label={formatMessage({
              id: 'admin.pages.MarketPlacePage.tab-group.label',
              defaultMessage: 'Plugins and Providers for Strapi',
            })}
            id="tabs"
            variant="simple"
            initialSelectedTabIndex={['plugin', 'provider'].indexOf(npmPackageType)}
            onTabChange={handleTabChange}
          >
            <Box paddingBottom={4}>
              <Tabs>
                <Tab>
                  {formatMessage({
                    id: 'admin.pages.MarketPlacePage.plugins',
                    defaultMessage: 'Plugins',
                  })}{' '}
                  ({pluginSearchResults.length})
                </Tab>
                <Tab>
                  {formatMessage({
                    id: 'admin.pages.MarketPlacePage.providers',
                    defaultMessage: 'Providers',
                  })}{' '}
                  ({providerSearchResults.length})
                </Tab>
              </Tabs>
            </Box>
            <Flex paddingBottom={4} gap={2}>
<<<<<<< HEAD
              <SortSelect
                sortQuery={query?.sort}
                setQuery={setQuery}
                setTabQuery={setTabQuery}
                npmPackageType={npmPackageType}
              />
=======
              <SortSelect sortQuery={query?.sort || 'name:asc'} setQuery={setQuery} />
>>>>>>> 0b68d106
              <NpmPackagesFilters
                npmPackageType={npmPackageType}
                possibleCollections={possibleCollections}
                possibleCategories={possibleCategories}
                query={query || {}}
                setQuery={setQuery}
                setTabQuery={setTabQuery}
              />
            </Flex>

            <TabPanels>
              {/* Plugins panel */}
              <TabPanel>
                {searchQuery.length > 0 && !pluginSearchResults.length ? (
                  <EmptyNpmPackageSearch content={emptySearchMessage} />
                ) : (
                  <NpmPackagesGrid
                    npmPackages={pluginSearchResults}
                    installedPackageNames={installedPackageNames}
                    useYarn={useYarn}
                    isInDevelopmentMode={isInDevelopmentMode}
                    npmPackageType="plugin"
                  />
                )}
              </TabPanel>
              {/* Providers panel */}
              <TabPanel>
                {searchQuery.length > 0 && !providerSearchResults.length ? (
                  <EmptyNpmPackageSearch content={emptySearchMessage} />
                ) : (
                  <NpmPackagesGrid
                    npmPackages={providerSearchResults}
                    installedPackageNames={installedPackageNames}
                    useYarn={useYarn}
                    isInDevelopmentMode={isInDevelopmentMode}
                    npmPackageType="provider"
                  />
                )}
              </TabPanel>
            </TabPanels>
          </TabGroup>
          <Box paddingTop={7}>
            <MissingPluginBanner />
          </Box>
        </ContentLayout>
      </Main>
    </Layout>
  );
};

const ProtectedMarketPlace = () => (
  <CheckPagePermissions permissions={adminPermissions.marketplace.main}>
    <MarketPlacePage />
  </CheckPagePermissions>
);

export { MarketPlacePage };
export default ProtectedMarketPlace;<|MERGE_RESOLUTION|>--- conflicted
+++ resolved
@@ -183,7 +183,7 @@
     } else {
       setQuery(
         {
-          npmPackageType: null,
+          npmPackageType: selectedTab,
           // Clear filters
           collections: [],
           categories: [],
@@ -194,7 +194,6 @@
     }
   };
 
-  console.log(tabQuery);
   // Check if plugins and providers are installed already
   const installedPackageNames = Object.keys(dependencies);
 
@@ -265,16 +264,12 @@
               </Tabs>
             </Box>
             <Flex paddingBottom={4} gap={2}>
-<<<<<<< HEAD
               <SortSelect
-                sortQuery={query?.sort}
+                sortQuery={query?.sort || 'name:asc'}
                 setQuery={setQuery}
                 setTabQuery={setTabQuery}
                 npmPackageType={npmPackageType}
               />
-=======
-              <SortSelect sortQuery={query?.sort || 'name:asc'} setQuery={setQuery} />
->>>>>>> 0b68d106
               <NpmPackagesFilters
                 npmPackageType={npmPackageType}
                 possibleCollections={possibleCollections}
