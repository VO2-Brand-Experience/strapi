import React from 'react';
import { render, waitFor } from '@testing-library/react';
import { IntlProvider } from 'react-intl';
import { Router, Route } from 'react-router-dom';
import { QueryClient, QueryClientProvider } from 'react-query';
import { createMemoryHistory } from 'history';
import { useRBAC, TrackingProvider } from '@strapi/helper-plugin';
import { lightTheme, darkTheme } from '@strapi/design-system';
import Theme from '../../../../../../components/Theme';
import ThemeToggleProvider from '../../../../../../components/ThemeToggleProvider';
import ListPage from '../index';
import server from './utils/server';

jest.mock('@strapi/helper-plugin', () => ({
  ...jest.requireActual('@strapi/helper-plugin'),
  useNotification: jest.fn(),
  useFocusWhenNavigate: jest.fn(),
  useRBAC: jest.fn(() => ({
    allowedActions: { canCreate: true, canDelete: true, canRead: true, canUpdate: true },
  })),
}));

const client = new QueryClient({
  defaultOptions: {
    queries: {
      retry: false,
    },
  },
});

const makeApp = (history) => {
  return (
    <QueryClientProvider client={client}>
      <TrackingProvider>
        <IntlProvider messages={{}} defaultLocale="en" textComponent="span" locale="en">
          <ThemeToggleProvider themes={{ light: lightTheme, dark: darkTheme }}>
            <Theme>
              <Router history={history}>
                <Route path="/settings/user">
                  <ListPage />
                </Route>
              </Router>
            </Theme>
          </ThemeToggleProvider>
        </IntlProvider>
      </TrackingProvider>
    </QueryClientProvider>
  );
};

describe('ADMIN | Pages | USERS | ListPage', () => {
  beforeAll(() => server.listen());

  beforeEach(() => {
    jest.clearAllMocks();
  });

  afterEach(() => server.resetHandlers());

  afterAll(() => {
    server.close();
    jest.resetAllMocks();
  });

  it('renders and matches the snapshot', () => {
    const history = createMemoryHistory();
    history.push('/settings/user?pageSize=10&page=1&sort=firstname');
    const app = makeApp(history);

    const { container } = render(app);

    expect(container.firstChild).toMatchInlineSnapshot(`
      .c19 {
        border: 0;
        -webkit-clip: rect(0 0 0 0);
        clip: rect(0 0 0 0);
        height: 1px;
        margin: -1px;
        overflow: hidden;
        padding: 0;
        position: absolute;
        width: 1px;
      }

      .c41 {
        -webkit-animation: gzYjWD 1s infinite linear;
        animation: gzYjWD 1s infinite linear;
        will-change: transform;
      }

      .c2 {
        background: #f6f6f9;
        padding-top: 40px;
        padding-right: 56px;
        padding-bottom: 40px;
        padding-left: 56px;
      }

      .c9 {
        padding-right: 8px;
      }

      .c13 {
        padding-right: 56px;
        padding-left: 56px;
      }

      .c14 {
        padding-bottom: 16px;
      }

      .c20 {
        color: #32324d;
      }

      .c22 {
        padding-top: 4px;
        padding-bottom: 4px;
      }

      .c24 {
        background: #ffffff;
        border-radius: 4px;
        box-shadow: 0px 1px 4px rgba(33,33,52,0.1);
      }

      .c27 {
        padding-right: 24px;
        padding-left: 24px;
      }

      .c40 {
        background: #ffffff;
        padding: 64px;
      }

      .c42 {
        padding-top: 16px;
      }

      .c49 {
        padding-right: 16px;
        padding-left: 16px;
      }

      .c51 {
        padding-left: 12px;
      }

      .c54 {
        padding-left: 8px;
      }

      .c3 {
        -webkit-align-items: center;
        -webkit-box-align: center;
        -ms-flex-align: center;
        align-items: center;
        display: -webkit-box;
        display: -webkit-flex;
        display: -ms-flexbox;
        display: flex;
        -webkit-flex-direction: row;
        -ms-flex-direction: row;
        flex-direction: row;
        -webkit-box-pack: justify;
        -webkit-justify-content: space-between;
        -ms-flex-pack: justify;
        justify-content: space-between;
      }

      .c4 {
        -webkit-align-items: center;
        -webkit-box-align: center;
        -ms-flex-align: center;
        align-items: center;
        display: -webkit-box;
        display: -webkit-flex;
        display: -ms-flexbox;
        display: flex;
        -webkit-flex-direction: row;
        -ms-flex-direction: row;
        flex-direction: row;
      }

      .c15 {
        -webkit-align-items: flex-start;
        -webkit-box-align: flex-start;
        -ms-flex-align: flex-start;
        align-items: flex-start;
        display: -webkit-box;
        display: -webkit-flex;
        display: -ms-flexbox;
        display: flex;
        -webkit-flex-direction: row;
        -ms-flex-direction: row;
        flex-direction: row;
        -webkit-box-pack: justify;
        -webkit-justify-content: space-between;
        -ms-flex-pack: justify;
        justify-content: space-between;
      }

      .c16 {
        -webkit-align-items: center;
        -webkit-box-align: center;
        -ms-flex-align: center;
        align-items: center;
        display: -webkit-box;
        display: -webkit-flex;
        display: -ms-flexbox;
        display: flex;
        -webkit-flex-direction: row;
        -ms-flex-direction: row;
        flex-direction: row;
        -webkit-flex-wrap: wrap;
        -ms-flex-wrap: wrap;
        flex-wrap: wrap;
      }

      .c39 {
        -webkit-align-items: center;
        -webkit-box-align: center;
        -ms-flex-align: center;
        align-items: center;
        display: -webkit-box;
        display: -webkit-flex;
        display: -ms-flexbox;
        display: flex;
        -webkit-flex-direction: row;
        -ms-flex-direction: row;
        flex-direction: row;
        -webkit-box-pack: center;
        -webkit-justify-content: center;
        -ms-flex-pack: center;
        justify-content: center;
      }

      .c43 {
        -webkit-align-items: flex-end;
        -webkit-box-align: flex-end;
        -ms-flex-align: flex-end;
        align-items: flex-end;
        display: -webkit-box;
        display: -webkit-flex;
        display: -ms-flexbox;
        display: flex;
        -webkit-flex-direction: row;
        -ms-flex-direction: row;
        flex-direction: row;
        -webkit-box-pack: justify;
        -webkit-justify-content: space-between;
        -ms-flex-pack: justify;
        justify-content: space-between;
      }

      .c44 {
        -webkit-align-items: stretch;
        -webkit-box-align: stretch;
        -ms-flex-align: stretch;
        align-items: stretch;
        display: -webkit-box;
        display: -webkit-flex;
        display: -ms-flexbox;
        display: flex;
        -webkit-flex-direction: column;
        -ms-flex-direction: column;
        flex-direction: column;
      }

      .c6 {
        font-weight: 600;
        font-size: 2rem;
        line-height: 1.25;
        color: #32324d;
      }

      .c11 {
        font-size: 0.75rem;
        line-height: 1.33;
        font-weight: 600;
        line-height: 1.14;
        color: #32324d;
      }

      .c12 {
        font-size: 1rem;
        line-height: 1.5;
        color: #666687;
      }

      .c35 {
        font-weight: 600;
        font-size: 0.6875rem;
        line-height: 1.45;
        text-transform: uppercase;
        color: #666687;
      }

      .c50 {
        font-size: 0.875rem;
        line-height: 1.43;
        display: block;
        white-space: nowrap;
        overflow: hidden;
        text-overflow: ellipsis;
        color: #32324d;
      }

      .c55 {
        font-size: 0.875rem;
        line-height: 1.43;
        color: #666687;
      }

      .c45 > * {
        margin-top: 0;
        margin-bottom: 0;
      }

      .c7 {
        display: -webkit-box;
        display: -webkit-flex;
        display: -ms-flexbox;
        display: flex;
        cursor: pointer;
        padding: 8px;
        border-radius: 4px;
        background: #ffffff;
        border: 1px solid #dcdce4;
        position: relative;
        outline: none;
      }

      .c7 svg {
        height: 12px;
        width: 12px;
      }

      .c7 svg > g,
      .c7 svg path {
        fill: #ffffff;
      }

      .c7[aria-disabled='true'] {
        pointer-events: none;
      }

      .c7:after {
        -webkit-transition-property: all;
        transition-property: all;
        -webkit-transition-duration: 0.2s;
        transition-duration: 0.2s;
        border-radius: 8px;
        content: '';
        position: absolute;
        top: -4px;
        bottom: -4px;
        left: -4px;
        right: -4px;
        border: 2px solid transparent;
      }

      .c7:focus-visible {
        outline: none;
      }

      .c7:focus-visible:after {
        border-radius: 8px;
        content: '';
        position: absolute;
        top: -5px;
        bottom: -5px;
        left: -5px;
        right: -5px;
        border: 2px solid #4945ff;
      }

      .c10 {
        height: 100%;
      }

      .c8 {
        -webkit-align-items: center;
        -webkit-box-align: center;
        -ms-flex-align: center;
        align-items: center;
        background-color: #4945ff;
        border: 1px solid #4945ff;
        height: 2rem;
        padding-left: 16px;
        padding-right: 16px;
      }

      .c8 .c1 {
        display: -webkit-box;
        display: -webkit-flex;
        display: -ms-flexbox;
        display: flex;
        -webkit-align-items: center;
        -webkit-box-align: center;
        -ms-flex-align: center;
        align-items: center;
      }

      .c8 .c5 {
        color: #ffffff;
      }

      .c8[aria-disabled='true'] {
        border: 1px solid #dcdce4;
        background: #eaeaef;
      }

      .c8[aria-disabled='true'] .c5 {
        color: #666687;
      }

      .c8[aria-disabled='true'] svg > g,.c8[aria-disabled='true'] svg path {
        fill: #666687;
      }

      .c8[aria-disabled='true']:active {
        border: 1px solid #dcdce4;
        background: #eaeaef;
      }

      .c8[aria-disabled='true']:active .c5 {
        color: #666687;
      }

      .c8[aria-disabled='true']:active svg > g,.c8[aria-disabled='true']:active svg path {
        fill: #666687;
      }

      .c8:hover {
        border: 1px solid #7b79ff;
        background: #7b79ff;
      }

      .c8:active {
        border: 1px solid #4945ff;
        background: #4945ff;
      }

      .c8 svg > g,
      .c8 svg path {
        fill: #ffffff;
      }

      .c23 {
        -webkit-align-items: center;
        -webkit-box-align: center;
        -ms-flex-align: center;
        align-items: center;
        background-color: #4945ff;
        border: 1px solid #4945ff;
        height: 2rem;
        padding-left: 16px;
        padding-right: 16px;
        border: 1px solid #dcdce4;
        background: #ffffff;
      }

      .c23 .c1 {
        display: -webkit-box;
        display: -webkit-flex;
        display: -ms-flexbox;
        display: flex;
        -webkit-align-items: center;
        -webkit-box-align: center;
        -ms-flex-align: center;
        align-items: center;
      }

      .c23 .c5 {
        color: #ffffff;
      }

      .c23[aria-disabled='true'] {
        border: 1px solid #dcdce4;
        background: #eaeaef;
      }

      .c23[aria-disabled='true'] .c5 {
        color: #666687;
      }

      .c23[aria-disabled='true'] svg > g,.c23[aria-disabled='true'] svg path {
        fill: #666687;
      }

      .c23[aria-disabled='true']:active {
        border: 1px solid #dcdce4;
        background: #eaeaef;
      }

      .c23[aria-disabled='true']:active .c5 {
        color: #666687;
      }

      .c23[aria-disabled='true']:active svg > g,.c23[aria-disabled='true']:active svg path {
        fill: #666687;
      }

      .c23:hover {
        background-color: #f6f6f9;
      }

      .c23:active {
        background-color: #eaeaef;
      }

      .c23 .c5 {
        color: #32324d;
      }

      .c23 svg > g,
      .c23 svg path {
        fill: #32324d;
      }

      .c25 {
        overflow: hidden;
        border: 1px solid #eaeaef;
      }

      .c29 {
        width: 100%;
        white-space: nowrap;
      }

      .c26 {
        position: relative;
      }

      .c26:before {
        background: linear-gradient(90deg,#c0c0cf 0%,rgba(0,0,0,0) 100%);
        opacity: 0.2;
        position: absolute;
        height: 100%;
        box-shadow: 0px 1px 4px rgba(33,33,52,0.1);
        width: 8px;
        left: 0;
      }

      .c26:after {
        background: linear-gradient(270deg,#c0c0cf 0%,rgba(0,0,0,0) 100%);
        opacity: 0.2;
        position: absolute;
        height: 100%;
        box-shadow: 0px 1px 4px rgba(33,33,52,0.1);
        width: 8px;
        right: 0;
        top: 0;
      }

      .c28 {
        overflow-x: auto;
      }

      .c38 tr:last-of-type {
        border-bottom: none;
      }

      .c30 {
        border-bottom: 1px solid #eaeaef;
      }

      .c31 {
        border-bottom: 1px solid #eaeaef;
      }

      .c31 td,
      .c31 th {
        padding: 16px;
      }

      .c31 td:first-of-type,
      .c31 th:first-of-type {
        padding: 0 4px;
      }

      .c31 th {
        padding-top: 0;
        padding-bottom: 0;
        height: 3.5rem;
      }

      .c32 {
        vertical-align: middle;
        text-align: left;
        color: #666687;
        outline-offset: -4px;
      }

      .c32 input {
        vertical-align: sub;
      }

      .c34 svg {
        height: 0.25rem;
      }

      .c33 {
        margin: 0;
        height: 18px;
        min-width: 18px;
        border-radius: 4px;
        border: 1px solid #c0c0cf;
        -webkit-appearance: none;
        background-color: #ffffff;
        cursor: pointer;
      }

      .c33:checked {
        background-color: #4945ff;
        border: 1px solid #4945ff;
      }

      .c33:checked:after {
        content: '';
        display: block;
        position: relative;
        background: url(data:image/svg+xml;base64,PHN2ZyB3aWR0aD0iMTAiIGhlaWdodD0iOCIgdmlld0JveD0iMCAwIDEwIDgiIGZpbGw9Im5vbmUiIHhtbG5zPSJodHRwOi8vd3d3LnczLm9yZy8yMDAwL3N2ZyI+CiAgPHBhdGgKICAgIGQ9Ik04LjU1MzIzIDAuMzk2OTczQzguNjMxMzUgMC4zMTYzNTUgOC43NjA1MSAwLjMxNTgxMSA4LjgzOTMxIDAuMzk1NzY4TDkuODYyNTYgMS40MzQwN0M5LjkzODkzIDEuNTExNTcgOS45MzkzNSAxLjYzNTkgOS44NjM0OSAxLjcxMzlMNC4wNjQwMSA3LjY3NzI0QzMuOTg1OSA3Ljc1NzU1IDMuODU3MDcgNy43NTgwNSAzLjc3ODM0IDcuNjc4MzRMMC4xMzg2NiAzLjk5MzMzQzAuMDYxNzc5OCAzLjkxNTQ5IDAuMDYxNzEwMiAzLjc5MDMyIDAuMTM4NTA0IDMuNzEyNEwxLjE2MjEzIDIuNjczNzJDMS4yNDAzOCAyLjU5NDMyIDEuMzY4NDMgMi41OTQyMiAxLjQ0NjggMi42NzM0OEwzLjkyMTc0IDUuMTc2NDdMOC41NTMyMyAwLjM5Njk3M1oiCiAgICBmaWxsPSJ3aGl0ZSIKICAvPgo8L3N2Zz4=) no-repeat no-repeat center center;
        width: 10px;
        height: 10px;
        left: 50%;
        top: 50%;
        -webkit-transform: translateX(-50%) translateY(-50%);
        -ms-transform: translateX(-50%) translateY(-50%);
        transform: translateX(-50%) translateY(-50%);
      }

      .c33:checked:disabled:after {
        background: url(data:image/svg+xml;base64,PHN2ZyB3aWR0aD0iMTAiIGhlaWdodD0iOCIgdmlld0JveD0iMCAwIDEwIDgiIGZpbGw9Im5vbmUiIHhtbG5zPSJodHRwOi8vd3d3LnczLm9yZy8yMDAwL3N2ZyI+CiAgPHBhdGgKICAgIGQ9Ik04LjU1MzIzIDAuMzk2OTczQzguNjMxMzUgMC4zMTYzNTUgOC43NjA1MSAwLjMxNTgxMSA4LjgzOTMxIDAuMzk1NzY4TDkuODYyNTYgMS40MzQwN0M5LjkzODkzIDEuNTExNTcgOS45MzkzNSAxLjYzNTkgOS44NjM0OSAxLjcxMzlMNC4wNjQwMSA3LjY3NzI0QzMuOTg1OSA3Ljc1NzU1IDMuODU3MDcgNy43NTgwNSAzLjc3ODM0IDcuNjc4MzRMMC4xMzg2NiAzLjk5MzMzQzAuMDYxNzc5OCAzLjkxNTQ5IDAuMDYxNzEwMiAzLjc5MDMyIDAuMTM4NTA0IDMuNzEyNEwxLjE2MjEzIDIuNjczNzJDMS4yNDAzOCAyLjU5NDMyIDEuMzY4NDMgMi41OTQyMiAxLjQ0NjggMi42NzM0OEwzLjkyMTc0IDUuMTc2NDdMOC41NTMyMyAwLjM5Njk3M1oiCiAgICBmaWxsPSIjOEU4RUE5IgogIC8+Cjwvc3ZnPg==) no-repeat no-repeat center center;
      }

      .c33:disabled {
        background-color: #dcdce4;
        border: 1px solid #c0c0cf;
      }

      .c33:indeterminate {
        background-color: #4945ff;
        border: 1px solid #4945ff;
      }

      .c33:indeterminate:after {
        content: '';
        display: block;
        position: relative;
        color: white;
        height: 2px;
        width: 10px;
        background-color: #ffffff;
        left: 50%;
        top: 50%;
        -webkit-transform: translateX(-50%) translateY(-50%);
        -ms-transform: translateX(-50%) translateY(-50%);
        transform: translateX(-50%) translateY(-50%);
      }

      .c33:indeterminate:disabled {
        background-color: #dcdce4;
        border: 1px solid #c0c0cf;
      }

      .c33:indeterminate:disabled:after {
        background-color: #8e8ea9;
      }

      .c18 {
        display: -webkit-box;
        display: -webkit-flex;
        display: -ms-flexbox;
        display: flex;
        -webkit-align-items: center;
        -webkit-box-align: center;
        -ms-flex-align: center;
        align-items: center;
        -webkit-box-pack: center;
        -webkit-justify-content: center;
        -ms-flex-pack: center;
        justify-content: center;
        height: 2rem;
        width: 2rem;
      }

      .c18 svg > g,
      .c18 svg path {
        fill: #8e8ea9;
      }

      .c18:hover svg > g,
      .c18:hover svg path {
        fill: #666687;
      }

      .c18:active svg > g,
      .c18:active svg path {
        fill: #a5a5ba;
      }

      .c18[aria-disabled='true'] {
        background-color: #eaeaef;
      }

      .c18[aria-disabled='true'] svg path {
        fill: #666687;
      }

      .c36 {
        display: -webkit-box;
        display: -webkit-flex;
        display: -ms-flexbox;
        display: flex;
        -webkit-align-items: center;
        -webkit-box-align: center;
        -ms-flex-align: center;
        align-items: center;
        -webkit-box-pack: center;
        -webkit-justify-content: center;
        -ms-flex-pack: center;
        justify-content: center;
        height: 2rem;
        width: 2rem;
        border: none;
      }

      .c36 svg > g,
      .c36 svg path {
        fill: #8e8ea9;
      }

      .c36:hover svg > g,
      .c36:hover svg path {
        fill: #666687;
      }

      .c36:active svg > g,
      .c36:active svg path {
        fill: #a5a5ba;
      }

      .c36[aria-disabled='true'] {
        background-color: #eaeaef;
      }

      .c36[aria-disabled='true'] svg path {
        fill: #666687;
      }

      .c47 {
        position: absolute;
        left: 0;
        right: 0;
        bottom: 0;
        top: 0;
        width: 100%;
        background: transparent;
        border: none;
      }

      .c47:focus {
        outline: none;
      }

      .c47[aria-disabled='true'] {
        cursor: not-allowed;
      }

      .c46 {
        position: relative;
        border: 1px solid #dcdce4;
        padding-right: 12px;
        border-radius: 4px;
        background: #ffffff;
        overflow: hidden;
        min-height: 2rem;
        outline: none;
        box-shadow: 0;
        -webkit-transition-property: border-color,box-shadow,fill;
        transition-property: border-color,box-shadow,fill;
        -webkit-transition-duration: 0.2s;
        transition-duration: 0.2s;
      }

      .c46:focus-within {
        border: 1px solid #4945ff;
        box-shadow: #4945ff 0px 0px 0px 2px;
      }

      .c52 {
        background: transparent;
        border: none;
        position: relative;
        z-index: 1;
      }

      .c52 svg {
        height: 0.6875rem;
        width: 0.6875rem;
      }

      .c52 svg path {
        fill: #666687;
      }

      .c53 {
        display: -webkit-box;
        display: -webkit-flex;
        display: -ms-flexbox;
        display: flex;
        background: none;
        border: none;
      }

      .c53 svg {
        width: 0.375rem;
      }

      .c48 {
        width: 100%;
      }

      .c21 path {
        fill: #32324d;
      }

      .c56 > * + * {
        margin-left: 4px;
      }

      .c57 {
        padding: 12px;
        border-radius: 4px;
        -webkit-text-decoration: none;
        text-decoration: none;
        display: -webkit-box;
        display: -webkit-flex;
        display: -ms-flexbox;
        display: flex;
        position: relative;
        outline: none;
      }

      .c57:after {
        -webkit-transition-property: all;
        transition-property: all;
        -webkit-transition-duration: 0.2s;
        transition-duration: 0.2s;
        border-radius: 8px;
        content: '';
        position: absolute;
        top: -4px;
        bottom: -4px;
        left: -4px;
        right: -4px;
        border: 2px solid transparent;
      }

      .c57:focus-visible {
        outline: none;
      }

      .c57:focus-visible:after {
        border-radius: 8px;
        content: '';
        position: absolute;
        top: -5px;
        bottom: -5px;
        left: -5px;
        right: -5px;
        border: 2px solid #4945ff;
      }

      .c58 {
        font-size: 0.7rem;
        pointer-events: none;
      }

      .c58 svg path {
        fill: #c0c0cf;
      }

      .c58:focus svg path,
      .c58:hover svg path {
        fill: #c0c0cf;
      }

      .c59 {
        font-size: 0.7rem;
      }

      .c59 svg path {
        fill: #666687;
      }

      .c59:focus svg path,
      .c59:hover svg path {
        fill: #4a4a6a;
      }

      .c37 {
        -webkit-transform: rotate(0deg);
        -ms-transform: rotate(0deg);
        transform: rotate(0deg);
      }

      .c17 > * + * {
        margin-left: 8px;
      }

      .c0:focus-visible {
        outline: none;
      }

      <main
        aria-busy="true"
        aria-labelledby="main-content-title"
        class="c0"
        id="main-content"
        tabindex="-1"
      >
        <div
          style="height: 0px;"
        >
          <div
            class="c1 c2"
            data-strapi-header="true"
          >
            <div
              class="c1 c3"
            >
              <div
                class="c1 c4"
              >
                <h1
                  class="c5 c6"
                >
                  Users
                </h1>
              </div>
              <button
                aria-disabled="false"
                class="c7 c8"
                data-testid="create-user-button"
                type="button"
              >
                <div
                  aria-hidden="true"
                  class="c1 c9 c10"
                >
                  <svg
                    fill="none"
                    height="1em"
                    viewBox="0 0 24 24"
                    width="1em"
                    xmlns="http://www.w3.org/2000/svg"
                  >
                    <path
                      d="M0 2.8A.8.8 0 01.8 2h22.4a.8.8 0 01.8.8v2.71a1 1 0 01-1 1H1a1 1 0 01-1-1V2.8z"
                      fill="#32324D"
                    />
                    <path
                      d="M1.922 7.991C.197 6.675 0 6.252 0 5.289h23.953c.305 1.363-1.594 2.506-2.297 3.125-1.953 1.363-6.253 4.36-7.828 5.45-1.575 1.09-3.031.455-3.562 0-2.063-1.41-6.62-4.557-8.344-5.873zM22.8 18H1.2c-.663 0-1.2.471-1.2 1.053v1.894C0 21.529.537 22 1.2 22h21.6c.663 0 1.2-.471 1.2-1.053v-1.894c0-.582-.537-1.053-1.2-1.053z"
                      fill="#32324D"
                    />
                    <path
                      d="M0 9.555v10.972h24V9.554c-2.633 1.95-8.367 6.113-9.96 7.166-1.595 1.052-3.352.438-4.032 0L0 9.555z"
                      fill="#32324D"
                    />
                  </svg>
                </div>
                <span
                  class="c5 c11"
                >
                  Invite new user
                </span>
              </button>
            </div>
            <p
              class="c5 c12"
            >
              All the users who have access to the Strapi admin panel
            </p>
          </div>
        </div>
        <div
          class="c1 c13"
        >
          <div
            class="c1 c14"
          >
            <div
              class="c1 c15"
            >
              <div
                class="c1 c16 c17"
                wrap="wrap"
              >
                <span>
                  <button
                    aria-disabled="false"
                    aria-labelledby="tooltip-1"
                    class="c7 c18"
                    tabindex="0"
                    type="button"
                  >
                    <span
                      class="c19"
                    >
                      Search
                    </span>
                    <svg
                      aria-hidden="true"
                      class="c1 c20 c21"
                      fill="none"
                      focusable="false"
                      height="1em"
                      viewBox="0 0 24 24"
                      width="1em"
                      xmlns="http://www.w3.org/2000/svg"
                    >
                      <path
                        clip-rule="evenodd"
                        d="M23.813 20.163l-5.3-5.367a9.792 9.792 0 001.312-4.867C19.825 4.455 15.375 0 9.913 0 4.45 0 0 4.455 0 9.929c0 5.473 4.45 9.928 9.912 9.928a9.757 9.757 0 005.007-1.4l5.275 5.35a.634.634 0 00.913 0l2.706-2.737a.641.641 0 000-.907zM9.91 3.867c3.338 0 6.05 2.718 6.05 6.061s-2.712 6.061-6.05 6.061c-3.337 0-6.05-2.718-6.05-6.06 0-3.344 2.713-6.062 6.05-6.062z"
                        fill="#32324D"
                        fill-rule="evenodd"
                      />
                    </svg>
                  </button>
                </span>
                <div
                  class="c1 c22"
                >
                  <button
                    aria-disabled="false"
                    class="c7 c23"
                    type="button"
                  >
                    <div
                      aria-hidden="true"
                      class="c1 c9 c10"
                    >
                      <svg
                        fill="none"
                        height="1em"
                        viewBox="0 0 24 24"
                        width="1em"
                        xmlns="http://www.w3.org/2000/svg"
                      >
                        <path
                          clip-rule="evenodd"
                          d="M0 4a2 2 0 012-2h20a2 2 0 110 4H2a2 2 0 01-2-2zm4 8a2 2 0 012-2h12a2 2 0 110 4H6a2 2 0 01-2-2zm6 6a2 2 0 100 4h4a2 2 0 100-4h-4z"
                          fill="#32324D"
                          fill-rule="evenodd"
                        />
                      </svg>
                    </div>
                    <span
                      class="c5 c11"
                    >
                      Filters
                    </span>
                  </button>
                </div>
              </div>
            </div>
          </div>
        </div>
        <div
          class="c1 c13"
        >
          <div
            class="c1 c24 c25"
          >
            <div
              class="c1 c26"
            >
              <div
                class="c1 c27 c28"
              >
                <table
                  aria-colcount="8"
                  aria-rowcount="1"
                  class="c29"
                  role="grid"
                >
                  <thead
                    class="c30"
                  >
                    <tr
                      aria-rowindex="1"
                      class="c1 c31"
                    >
                      <th
                        aria-colindex="1"
                        class="c1 c32"
                        role="gridcell"
                      >
                        <div
                          class="c1 c4"
                        >
                          <div
                            class="c1 "
                          >
                            <input
                              aria-label="Select all entries"
                              class="c33"
                              tabindex="0"
                              type="checkbox"
                            />
                          </div>
                          <span
                            class="c34"
                          />
                        </div>
                      </th>
                      <th
                        aria-colindex="2"
                        class="c1 c32"
                        role="gridcell"
                        tabindex="-1"
                      >
                        <div
                          class="c1 c4"
                        >
                          <span>
                            <span
                              aria-labelledby="tooltip-3"
                              class="c5 c35"
                              label="Firstname"
                              tabindex="-1"
                            >
                              Firstname
                            </span>
                          </span>
                          <span
                            class="c34"
                          >
                            <span>
                              <button
                                aria-disabled="false"
                                aria-labelledby="tooltip-5"
                                class="c7 c36"
                                tabindex="-1"
                                type="button"
                              >
                                <span
                                  class="c19"
                                >
                                  Sort on Firstname
                                </span>
                                <svg
                                  aria-hidden="true"
                                  class="c37"
                                  fill="none"
                                  focusable="false"
                                  height="1em"
                                  viewBox="0 0 14 8"
                                  width="1em"
                                  xmlns="http://www.w3.org/2000/svg"
                                >
                                  <path
                                    clip-rule="evenodd"
                                    d="M14 .889a.86.86 0 01-.26.625L7.615 7.736A.834.834 0 017 8a.834.834 0 01-.615-.264L.26 1.514A.861.861 0 010 .889c0-.24.087-.45.26-.625A.834.834 0 01.875 0h12.25c.237 0 .442.088.615.264a.86.86 0 01.26.625z"
                                    fill="#32324D"
                                    fill-rule="evenodd"
                                  />
                                </svg>
                              </button>
                            </span>
                          </span>
                        </div>
                      </th>
                      <th
                        aria-colindex="3"
                        class="c1 c32"
                        role="gridcell"
                      >
                        <div
                          class="c1 c4"
                        >
                          <span>
                            <button
                              aria-labelledby="tooltip-7"
                              class="c5 c35"
                              label="Lastname"
                              tabindex="-1"
                            >
                              Lastname
                            </button>
                          </span>
                          <span
                            class="c34"
                          />
                        </div>
                      </th>
                      <th
                        aria-colindex="4"
                        class="c1 c32"
                        role="gridcell"
                      >
                        <div
                          class="c1 c4"
                        >
                          <span>
                            <button
                              aria-labelledby="tooltip-9"
                              class="c5 c35"
                              label="Email"
                              tabindex="-1"
                            >
                              Email
                            </button>
                          </span>
                          <span
                            class="c34"
                          />
                        </div>
                      </th>
                      <th
                        aria-colindex="5"
                        class="c1 c32"
                        role="gridcell"
                      >
                        <div
                          class="c1 c4"
                        >
                          <span>
                            <span
                              aria-labelledby="tooltip-11"
                              class="c5 c35"
                              label="Roles"
                              tabindex="-1"
                            >
                              Roles
                            </span>
                          </span>
                          <span
                            class="c34"
                          />
                        </div>
                      </th>
                      <th
                        aria-colindex="6"
                        class="c1 c32"
                        role="gridcell"
                      >
                        <div
                          class="c1 c4"
                        >
                          <span>
                            <button
                              aria-labelledby="tooltip-13"
                              class="c5 c35"
                              label="Username"
                              tabindex="-1"
                            >
                              Username
                            </button>
                          </span>
                          <span
                            class="c34"
                          />
                        </div>
                      </th>
                      <th
                        aria-colindex="7"
                        class="c1 c32"
                        role="gridcell"
                      >
                        <div
                          class="c1 c4"
                        >
                          <span>
                            <span
                              aria-labelledby="tooltip-15"
                              class="c5 c35"
                              label="User status"
                              tabindex="-1"
                            >
                              User status
                            </span>
                          </span>
                          <span
                            class="c34"
                          />
                        </div>
                      </th>
                      <th
                        aria-colindex="8"
                        class="c1 c32"
                        role="gridcell"
                        tabindex="-1"
                      >
                        <div
                          class="c1 c4"
                        >
                          <div
                            class="c19"
                          >
                            Actions
                          </div>
                          <span
                            class="c34"
                          />
                        </div>
                      </th>
                    </tr>
                  </thead>
                  <tbody
                    class="c38"
                  >
                    <tr
                      aria-rowindex="2"
                      class="c1 c31"
                    >
                      <td
                        aria-colindex="1"
                        class="c1 c32"
                        colspan="8"
                        role="gridcell"
                        tabindex="-1"
                      >
                        <div
                          class="c1 c39"
                        >
                          <div
                            class="c1 c40"
                          >
                            <div
                              aria-live="assertive"
                              role="alert"
                            >
                              <div
                                class="c19"
                              >
                                Loading content...
                              </div>
                              <img
                                aria-hidden="true"
                                class="c41"
                                src="data:image/svg+xml;base64,PHN2ZyB3aWR0aD0iNjMiIGhlaWdodD0iNjMiIHZpZXdCb3g9IjAgMCA2MyA2MyIgZmlsbD0ibm9uZSIgeG1sbnM9Imh0dHA6Ly93d3cudzMub3JnLzIwMDAvc3ZnIj4KPHBhdGggZD0iTTQyLjU1NjMgMTEuOTgxNkMzOS40ODQgMTAuMzA3MSAzNS44NTc1IDkuMjkwOTcgMzIuMzM1NCA5LjEzNTIxQzI4LjY0NDMgOC45Mjg4OCAyNC44Mjk1IDkuNzIzMTggMjEuMzMzNiAxMS40MTI5QzIwLjkxMjMgMTEuNTkwMSAyMC41Mzc2IDExLjgxMDEgMjAuMTcyMiAxMi4wMjQ5TDIwLjAxMDggMTIuMTE3OUMxOS44Nzc0IDEyLjE5NTEgMTkuNzQ0MSAxMi4yNzI0IDE5LjYwOCAxMi4zNTM2QzE5LjMyNTMgMTIuNTE0NiAxOS4wNDkyIDEyLjY3NDQgMTguNzU0NCAxMi44NzkyQzE4LjU0NjMgMTMuMDMyOSAxOC4zMzk1IDEzLjE3NTkgMTguMTMwMSAxMy4zMjNDMTcuNTY1OCAxMy43MjA4IDE2Ljk4NjggMTQuMTMxNyAxNi40OTgzIDE0LjU5NzlDMTQuODQ3NiAxNS45NTI0IDEzLjU1NzEgMTcuNjA3NSAxMi42MDcxIDE4LjkyMTRDMTAuNDM2NSAyMi4xNTY2IDkuMDg2MjIgMjUuOTU2NyA4LjgwNzAyIDI5LjYxNDNMOC43NzY0IDMwLjE1ODhDOC43MzMyOCAzMC45MTk2IDguNjg0NzYgMzEuNzA1NyA4Ljc1MzUzIDMyLjQ1NTVDOC43NjY0OCAzMi42MDg0IDguNzY2MSAzMi43NjM4IDguNzc1MDYgMzIuOTE0QzguNzg4OTUgMzMuMjI5IDguODAxNTIgMzMuNTM3MyA4Ljg0NiAzMy44NjcyTDkuMDczOTYgMzUuNDIyMUM5LjA5NzU2IDM1LjU3NjQgOS4xMTk4IDM1Ljc0MTMgOS4xNjMzIDM1LjkyNjNMOS42NTkxOSAzNy45MjcyTDEwLjEzOCAzOS4yODIzQzEwLjI3MjkgMzkuNjY3MyAxMC40MTU4IDQwLjA3NTEgMTAuNiA0MC40M0MxMi4wMjkyIDQzLjYzNyAxNC4xNDI1IDQ2LjQ1NzggMTYuNzA2MyA0OC41ODVDMTkuMDUwOCA1MC41Mjk2IDIxLjgyNCA1Mi4wMDIzIDI0Ljc0OTEgNTIuODQ1MkwyNi4yMzcxIDUzLjIzNzZDMjYuMzc4MSA1My4yNjkzIDI2LjQ5MjYgNTMuMjg4OSAyNi42MDMxIDUzLjMwNThMMjYuNzc3NSA1My4zMzExQzI3LjAwNTIgNTMuMzYzNiAyNy4yMTk1IDUzLjM5ODYgMjcuNDQ0NSA1My40MzVDMjcuODU5OCA1My41MDc2IDI4LjI2NzIgNTMuNTc0OCAyOC43MDc5IDUzLjYxODNMMzAuNTY0MSA1My43MjI5QzMwLjk1MTYgNTMuNzI0OSAzMS4zMzUyIDUzLjcwNjggMzEuNzA4MSA1My42ODc0QzMxLjkwMzkgNTMuNjgxIDMyLjA5ODQgNTMuNjY4MSAzMi4zMjg4IDUzLjY2MkMzNC41MjUzIDUzLjQ3NzIgMzYuNTEwNiA1My4wNjM0IDM4LjA1MTYgNTIuNDY1MkMzOC4xNzY5IDUyLjQxNzEgMzguMzAwOCA1Mi4zNzk2IDM4LjQyMzQgNTIuMzM1NUMzOC42NzI3IDUyLjI0OTkgMzguOTI1OSA1Mi4xNjcgMzkuMTQzMiA1Mi4wNTk5TDQwLjg1OTEgNTEuMjYyNkw0Mi41NzAyIDUwLjI2NkM0Mi45MDA5IDUwLjA2ODIgNDMuMDIwNSA0OS42NDE0IDQyLjgyODIgNDkuMjk4NEM0Mi42MzIgNDguOTUyNiA0Mi4yMDM0IDQ4LjgzMDggNDEuODYzNCA0OS4wMTY2TDQwLjE3OTIgNDkuOTIxOEwzOC40OTk1IDUwLjYyMjRDMzguMzE2OSA1MC42OTUzIDM4LjEyMSA1MC43NTM0IDM3LjkyMjQgNTAuODE1NUMzNy43ODM4IDUwLjg0ODkgMzcuNjUxOCA1MC44OTgzIDM3LjUwMTIgNTAuOTQwOEMzNi4wNzExIDUxLjQzNSAzNC4yNDQ1IDUxLjc0MjUgMzIuMjQ0IDUxLjgzNDZDMzIuMDQ0MiA1MS44MzgzIDMxLjg0NzEgNTEuODM3OSAzMS42NTQgNTEuODQwM0MzMS4zMDUxIDUxLjg0MTQgMzAuOTYwMiA1MS44NDUxIDMwLjYzOTIgNTEuODMwNUwyOC45MTc3IDUxLjY3MjVDMjguNTQ3NiA1MS42MTkgMjguMTY5NSA1MS41NDI3IDI3Ljc4NDggNTEuNDY3OEMyNy41NjM5IDUxLjQxNjcgMjcuMzM3NiA1MS4zNzM3IDI3LjEyOTkgNTEuMzM3NEwyNi45NTI5IDUxLjI5ODdDMjYuODcwNCA1MS4yODM0IDI2Ljc3NzIgNTEuMjY2NyAyNi43MzMzIDUxLjI1NDNMMjUuMzQ2NiA1MC44MzIyQzIyLjc2NTEgNDkuOTc4OSAyMC4zMyA0OC41NzI5IDE4LjI5NDIgNDYuNzU1N0MxNi4xMDU2IDQ0Ljc5NTEgMTQuMzMzOSA0Mi4yMzM1IDEzLjE3NDIgMzkuMzU4MkMxMi4wMjc2IDM2LjYwMTMgMTEuNTk4OCAzMy4yNzkyIDExLjk3MTYgMzAuMDA3NkMxMi4zMTQ1IDI3LjAyMTMgMTMuMzk0OCAyNC4xNjM1IDE1LjE4NTggMjEuNTA4M0MxNS4zMDM0IDIxLjMzMzkgMTUuNDIxIDIxLjE1OTYgMTUuNTIxMiAyMS4wMTk2QzE2LjQzMDkgMTkuODY4OCAxNy41NDA4IDE4LjU1ODkgMTguOTQ4MyAxNy40OTZDMTkuMzM2NyAxNy4xNTI1IDE5Ljc4NjIgMTYuODU2IDIwLjI2MTEgMTYuNTQ3OEMyMC40ODc4IDE2LjQwMDkgMjAuNzA3OSAxNi4yNTUzIDIwLjg5MDcgMTYuMTMwNkMyMS4wOTc0IDE2LjAwNDggMjEuMzE4OCAxNS44ODMxIDIxLjUzNDggMTUuNzY5NEMyMS42NzYxIDE1LjY5NzUgMjEuODE2MiAxNS42MTkgMjEuOTM4OCAxNS41NTc2TDIyLjEwMDIgMTUuNDY0NkMyMi40MDAyIDE1LjMwMzcgMjIuNjc0OSAxNS4xNTQ2IDIyLjk5MDggMTUuMDM5TDI0LjExODYgMTQuNTcxNUMyNC4zMzk5IDE0LjQ4NDQgMjQuNTcxOCAxNC40MTU5IDI0Ljc5OTcgMTQuMzQ0N0MyNC45NTMgMTQuMjk4MiAyNS4wOTgyIDE0LjI2MzUgMjUuMjYzNSAxNC4yMDc4QzI1Ljc4NiAxNC4wMTgyIDI2LjMyODMgMTMuOTExMiAyNi45MTA1IDEzLjc5NjVDMjcuMTE3IDEzLjc1NzEgMjcuMzMwMiAxMy43MTYzIDI3LjU2MDggMTMuNjU4NUMyNy43NTUzIDEzLjYxMSAyNy45NzM3IDEzLjU5NjkgMjguMjA4MiAxMy41NzYyQzI4LjM2NCAxMy41NjAzIDI4LjUxNzIgMTMuNTQ4MyAyOC42MzE4IDEzLjUzMzNDMjguNzg3NiAxMy41MTczIDI4LjkzNDIgMTMuNTA2NiAyOS4wOTI3IDEzLjQ4NjdDMjkuMzI4NSAxMy40NTU1IDI5LjU0NTYgMTMuNDM0NyAyOS43NDk0IDEzLjQzMzdDMzAuMDIzNyAxMy40NCAzMC4yOTk0IDEzLjQzNTcgMzAuNTc3NyAxMy40Mjc0QzMxLjA4MTEgMTMuNDIxIDMxLjU1NzkgMTMuNDE5NyAzMi4wMzE4IDEzLjQ5MTRDMzQuOTY2NCAxMy43MzUyIDM3LjcxNDQgMTQuNjA4NSA0MC4yMDUyIDE2LjA4NjhDNDIuMzQ4OSAxNy4zNjU1IDQ0LjI3MTYgMTkuMTUyNSA0NS43NjA3IDIxLjI2NEM0Ny4wMjU1IDIzLjA2MjggNDcuOTc1NiAyNS4wNTI4IDQ4LjQ5MjggMjcuMDM5M0M0OC41NzIgMjcuMzE3NiA0OC42Mjk5IDI3LjU5MzEgNDguNjgzOSAyNy44NjU5QzQ4LjcxNTQgMjguMDQyOCA0OC43NTYzIDI4LjIxNDUgNDguNzg5MiAyOC4zNjM2QzQ4LjgwMzcgMjguNDU0MSA0OC44MjA4IDI4LjU0MDYgNDguODQ0NSAyOC42MjU4QzQ4Ljg3NDkgMjguNzQ0MyA0OC44OTg2IDI4Ljg2NCA0OC45MTE2IDI4Ljk2NTFMNDguOTc5MyAyOS42MDQ3QzQ4Ljk5MjIgMjkuNzc0OCA0OS4wMTMyIDI5LjkzMzEgNDkuMDMwMSAzMC4wODg3QzQ5LjA2NjggMzAuMzI2OCA0OS4wODg5IDMwLjU2MDggNDkuMDk2NCAzMC43NTYxTDQ5LjEwODMgMzEuOTAwMUM0OS4xMzEyIDMyLjMzMDcgNDkuMDg5IDMyLjcxMTYgNDkuMDUyMiAzMy4wNjczQzQ5LjAzODQgMzMuMjU5OCA0OS4wMTI2IDMzLjQ0NDMgNDkuMDEyMyAzMy41ODI0QzQ4Ljk5NjEgMzMuNjkyNiA0OC45OTE4IDMzLjc5MzUgNDguOTgzNiAzMy44OTE3QzQ4Ljk3NTMgMzQuMDA3MiA0OC45NzI0IDM0LjExNDggNDguOTQxNCAzNC4yNTU0TDQ4LjU0NDkgMzYuMzA1OUM0OC4zMTM0IDM3Ljg2MjMgNDkuMzc5MyAzOS4zMzY1IDUwLjk0ODggMzkuNTgyMkM1Mi4wNDE3IDM5Ljc2MDEgNTMuMTUzNiAzOS4yODE5IDUzLjc3MTEgMzguMzY2NEM1NC4wMDYzIDM4LjAxNzYgNTQuMTYwNCAzNy42MjU3IDU0LjIyMjcgMzcuMjA2NEw1NC41MjE3IDM1LjI1NzRDNTQuNTUxNCAzNS4wNzU2IDU0LjU3MiAzNC44MyA1NC41ODQ2IDM0LjU3OTFMNTQuNjAyOCAzNC4yMzM4QzU0LjYwOTggMzQuMDU5OCA1NC42MjIzIDMzLjg3NzkgNTQuNjM0NyAzMy42Nzg4QzU0LjY3MzQgMzMuMTA1MiA1NC43MTYzIDMyLjQ0NzkgNTQuNjYxOSAzMS44MDU4TDU0LjU4NjcgMzAuNDI4OUM1NC41NjIyIDMwLjA5NTIgNTQuNTA5NyAyOS43NiA1NC40NTU5IDI5LjQxODFDNTQuNDMxIDI5LjI1NzIgNTQuNDA0OCAyOS4wODk2IDU0LjM4MjYgMjguOTA3NEw1NC4yNjg3IDI4LjEwNEM1NC4yMzMyIDI3LjkyNDQgNTQuMTgwNCAyNy43MjczIDU0LjEzMjkgMjcuNTM5Nkw1NC4wNjQzIDI3LjI0NTRDNTQuMDE5NSAyNy4wNzEgNTMuOTc3MyAyNi44OTI3IDUzLjkzMzggMjYuNzA3NkM1My44NDU1IDI2LjMzMDkgNTMuNzQ3OSAyNS45NDIyIDUzLjYxMyAyNS41NTcxQzUyLjg0IDIzLjAyOTIgNTEuNTM4MyAyMC41MTk0IDQ5LjgzMzggMTguMjc5OUM0Ny44NTQ0IDE1LjY4MiA0NS4zMzMzIDEzLjUwODcgNDIuNTU2MyAxMS45ODE2WiIgZmlsbD0iIzQ5NDVGRiIvPgo8L3N2Zz4K"
                              />
                            </div>
                          </div>
                        </div>
                      </td>
                    </tr>
                  </tbody>
                </table>
              </div>
            </div>
          </div>
          <div
            class="c1 c42"
          >
            <div
              class="c1 c43"
            >
              <div
                class="c1 c4"
              >
                <div>
                  <div
                    class="c1 c44 c45"
                  >
                    <div
                      class="c1 c4 c46"
                    >
                      <button
                        aria-disabled="false"
                        aria-expanded="false"
                        aria-haspopup="listbox"
                        aria-label="Entries per page"
                        aria-labelledby="select-19-label select-19-content"
                        class="c47"
                        id="select-19"
                        type="button"
                      />
                      <div
                        class="c1 c3 c48"
                      >
                        <div
                          class="c1 c4"
                        >
                          <div
                            class="c1 c49"
                          >
                            <span
                              class="c5 c50"
                              id="select-19-content"
                            >
                              10
                            </span>
                          </div>
                        </div>
                        <div
                          class="c1 c4"
                        >
                          <button
                            aria-hidden="true"
                            class="c1 c51 c52 c53"
                            tabindex="-1"
                            title="Carret Down Button"
                            type="button"
                          >
                            <svg
                              fill="none"
                              height="1em"
                              viewBox="0 0 14 8"
                              width="1em"
                              xmlns="http://www.w3.org/2000/svg"
                            >
                              <path
                                clip-rule="evenodd"
                                d="M14 .889a.86.86 0 01-.26.625L7.615 7.736A.834.834 0 017 8a.834.834 0 01-.615-.264L.26 1.514A.861.861 0 010 .889c0-.24.087-.45.26-.625A.834.834 0 01.875 0h12.25c.237 0 .442.088.615.264a.86.86 0 01.26.625z"
                                fill="#32324D"
                                fill-rule="evenodd"
                              />
                            </svg>
                          </button>
                        </div>
                      </div>
                    </div>
                  </div>
                </div>
                <div
                  class="c1 c54"
                >
                  <label
                    class="c5 c55"
                    for="page-size"
                  >
                    Entries per page
                  </label>
                </div>
              </div>
              <nav
                aria-label="pagination"
<<<<<<< HEAD
                class="sc-haTkiu"
=======
                class=""
>>>>>>> e62a89e8
              >
                <ul
                  class="c1 c4 c56"
                >
                  <li>
                    <a
                      aria-current="page"
                      aria-disabled="true"
                      class="c57 c58 active"
                      href="/settings/user"
                      tabindex="-1"
                    >
                      <div
                        class="c19"
                      >
                        Go to previous page
                      </div>
                      <svg
                        aria-hidden="true"
                        fill="none"
                        height="1em"
                        viewBox="0 0 10 16"
                        width="1em"
                        xmlns="http://www.w3.org/2000/svg"
                      >
                        <path
                          d="M9.88 14.12L3.773 8 9.88 1.88 8 0 0 8l8 8 1.88-1.88z"
                          fill="#32324D"
                        />
                      </svg>
                    </a>
                  </li>
                  <li>
                    <a
                      aria-current="page"
                      aria-disabled="false"
                      class="c57 c59 active"
                      href="/settings/user?pageSize=10&page=1&sort=firstname"
                    >
                      <div
                        class="c19"
                      >
                        Go to next page
                      </div>
                      <svg
                        aria-hidden="true"
                        fill="none"
                        height="1em"
                        viewBox="0 0 10 16"
                        width="1em"
                        xmlns="http://www.w3.org/2000/svg"
                      >
                        <path
                          d="M0 1.88L6.107 8 0 14.12 1.88 16l8-8-8-8L0 1.88z"
                          fill="#32324D"
                        />
                      </svg>
                    </a>
                  </li>
                </ul>
              </nav>
            </div>
          </div>
        </div>
      </main>
    `);
  });

  it('should show a list of users', async () => {
    const history = createMemoryHistory();
    history.push('/settings/user?pageSize=10&page=1&sort=firstname');
    const app = makeApp(history);

    const { getByText } = render(app);

    await waitFor(() => {
      expect(getByText('soup')).toBeInTheDocument();
      expect(getByText('dummy')).toBeInTheDocument();
      expect(getByText('Active')).toBeInTheDocument();
      expect(getByText('Inactive')).toBeInTheDocument();
    });
  });

  it('should not show the create button when the user does not have the rights to create', async () => {
    useRBAC.mockImplementationOnce(() => ({
      allowedActions: { canCreate: false, canDelete: true, canRead: true, canUpdate: true },
    }));

    const history = createMemoryHistory();
    history.push('/settings/user?pageSize=10&page=1&sort=firstname');
    const app = makeApp(history);

    const { queryByTestId } = render(app);

    await waitFor(() => {
      expect(queryByTestId('create-user-button')).not.toBeInTheDocument();
    });
  });
});<|MERGE_RESOLUTION|>--- conflicted
+++ resolved
@@ -1441,11 +1441,7 @@
               </div>
               <nav
                 aria-label="pagination"
-<<<<<<< HEAD
-                class="sc-haTkiu"
-=======
                 class=""
->>>>>>> e62a89e8
               >
                 <ul
                   class="c1 c4 c56"
