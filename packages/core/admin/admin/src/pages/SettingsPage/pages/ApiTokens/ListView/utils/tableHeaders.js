const tableHeaders = [
  {
    name: 'name',
    key: 'name',
    metadatas: {
      label: {
        id: 'Settings.apiTokens.ListView.headers.name',
        defaultMessage: 'Name',
      },
      sortable: true,
    },
  },
  {
    name: 'description',
    key: 'description',
    metadatas: {
      label: {
        id: 'Settings.apiTokens.ListView.headers.description',
        defaultMessage: 'Description',
      },
      sortable: false,
    },
  },
  {
    name: 'createdAt',
    key: 'createdAt',
    metadatas: {
<<<<<<< HEAD
      label: 'Created at',
=======
      label: {
        id: 'Settings.apiTokens.ListView.headers.type',
        defaultMessage: 'Token type',
      },
>>>>>>> 82e5cb38
      sortable: false,
    },
  },
  {
    name: 'lastUsedAt',
    key: 'lastUsedAt',
    metadatas: {
<<<<<<< HEAD
      label: 'Last used',
=======
      label: {
        id: 'Settings.apiTokens.ListView.headers.createdAt',
        defaultMessage: 'Created at',
      },
>>>>>>> 82e5cb38
      sortable: false,
    },
  },
];

export default tableHeaders;<|MERGE_RESOLUTION|>--- conflicted
+++ resolved
@@ -25,14 +25,10 @@
     name: 'createdAt',
     key: 'createdAt',
     metadatas: {
-<<<<<<< HEAD
-      label: 'Created at',
-=======
       label: {
-        id: 'Settings.apiTokens.ListView.headers.type',
-        defaultMessage: 'Token type',
+        id: 'Settings.apiTokens.ListView.headers.createdAt',
+        defaultMessage: 'Created at',
       },
->>>>>>> 82e5cb38
       sortable: false,
     },
   },
@@ -40,14 +36,10 @@
     name: 'lastUsedAt',
     key: 'lastUsedAt',
     metadatas: {
-<<<<<<< HEAD
-      label: 'Last used',
-=======
       label: {
-        id: 'Settings.apiTokens.ListView.headers.createdAt',
-        defaultMessage: 'Created at',
+        id: 'Settings.apiTokens.ListView.headers.lastUsedAt',
+        defaultMessage: 'Last used',
       },
->>>>>>> 82e5cb38
       sortable: false,
     },
   },
