--- conflicted
+++ resolved
@@ -466,11 +466,7 @@
       </div>
       <nav
         aria-label="pagination"
-<<<<<<< HEAD
-        class="sc-cKVNtL"
-=======
         class="sc-icMgfS"
->>>>>>> eb374ad2
       >
         <ul
           class="c17 c18"
