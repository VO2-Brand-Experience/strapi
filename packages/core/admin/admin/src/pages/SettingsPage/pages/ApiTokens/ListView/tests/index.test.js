--- conflicted
+++ resolved
@@ -861,13 +861,9 @@
                     </tr>
                   </thead>
                   <tbody
-<<<<<<< HEAD
                     class="c27"
                     entriestodelete=""
                     headers="[object Object],[object Object],[object Object],[object Object]"
-=======
-                    class="c28"
->>>>>>> 17a7845e
                   >
                     <tr
                       aria-rowindex="2"
