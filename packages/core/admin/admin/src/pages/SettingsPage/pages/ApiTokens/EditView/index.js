--- conflicted
+++ resolved
@@ -175,15 +175,11 @@
       } = isCreating
         ? await axiosInstance.post(`/admin/api-tokens`, {
             ...body,
-<<<<<<< HEAD
-            permissions: body.type === 'custom' ? state.selectedActions : null,
-=======
             lifespan:
               body.lifespan && parseInt(body.lifespan, 10)
                 ? parseInt(body.lifespan, 10)
                 : body.lifespan,
-            permissions: tokenType === 'custom' ? state.selectedActions : null,
->>>>>>> 266fc331
+            permissions: body.type === 'custom' ? state.selectedActions : null,
           })
         : await axiosInstance.put(`/admin/api-tokens/${id}`, {
             name: body.name,
