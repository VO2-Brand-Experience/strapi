'use strict';

const _ = require('lodash');
const yup = require('yup');
const { formatYupErrors } = require('@strapi/utils');
const { getService } = require('../../utils');
const { modelTypes, DEFAULT_TYPES, typeKinds } = require('../../services/constants');
const createSchema = require('./model-schema');
const { removeEmptyDefaults, removeDeletedUIDTargetFields } = require('./data-transform');
const { nestedComponentSchema } = require('./component');

/**
 * Allowed relation per type kind
 */
const VALID_RELATIONS = {
  [typeKinds.SINGLE_TYPE]: [
    'oneToOne',
    'oneToMany',
    'morphOne',
    'morphMany',
    'morphToOne',
    'morphToMany',
  ],
  [typeKinds.COLLECTION_TYPE]: [
    'oneToOne',
    'oneToMany',
    'manyToOne',
    'manyToMany',
    'morphOne',
    'morphMany',
    'morphToOne',
    'morphToMany',
  ],
};

/**
 * Allowed types
 */
const VALID_TYPES = [...DEFAULT_TYPES, 'uid', 'component', 'dynamiczone'];

/**
 * Returns a yup schema to validate a content type payload
 * @param {Object} data payload
 */
const createContentTypeSchema = (data, { isEdition = false } = {}) => {
  const kind = _.get(data, 'contentType.kind', typeKinds.COLLECTION_TYPE);
  const contentTypeSchema = createSchema(VALID_TYPES, VALID_RELATIONS[kind] || [], {
    modelType: modelTypes.CONTENT_TYPE,
  })
    .shape({
      displayName: yup
        .string()
        .min(1)
        .required(),
      singularName: yup
        .string()
        .min(1)
        .test(alreadyUsedContentTypeName(isEdition))
        .test(forbiddenContentTypeNameValidator())
        .isKebabCase()
        .required(),
      pluralName: yup
        .string()
        .min(1)
        .test(alreadyUsedContentTypeName(isEdition))
        .test(forbiddenContentTypeNameValidator())
        .isKebabCase()
        .required(),
    })
    .test(
      'singularName-not-equal-pluralName',
      '${path}: singularName and pluralName should be different',
      value => value.singularName !== value.pluralName
    );

  return yup
    .object({
      contentType: contentTypeSchema.required().noUnknown(),
      components: nestedComponentSchema,
    })
    .noUnknown();
};

/**
 * Validator for content type creation
 */
const validateContentTypeInput = data => {
  return createContentTypeSchema(data)
    .validate(data, {
      strict: true,
      abortEarly: false,
    })
    .catch(error => Promise.reject(formatYupErrors(error)));
};

/**
 * Validator for content type edition
 */
const validateUpdateContentTypeInput = data => {
  if (_.has(data, 'contentType')) {
    removeEmptyDefaults(data.contentType);
  }

  if (_.has(data, 'components') && Array.isArray(data.components)) {
    data.components.forEach(data => {
      if (_.has(data, 'uid')) {
        removeEmptyDefaults(data);
      }
    });
  }

  removeDeletedUIDTargetFields(data.contentType);

  return createContentTypeSchema(data, { isEdition: true })
    .validate(data, {
      strict: true,
      abortEarly: false,
    })
    .catch(error => Promise.reject(formatYupErrors(error)));
};

const forbiddenContentTypeNameValidator = () => {
  const reservedNames = getService('builder').getReservedNames().models;

  return {
    name: 'forbiddenContentTypeName',
    message: `Content Type name cannot be one of ${reservedNames.join(', ')}`,
<<<<<<< HEAD
    test: value => {
      if (value && reservedNames.includes(value)) {
=======
    test(value) {
      if (reservedNames.includes(nameToSlug(value))) {
>>>>>>> 76001f25
        return false;
      }

      return true;
    },
  };
};

<<<<<<< HEAD
=======
const hasPluralName = {
  name: 'hasPluralName',
  message:
    'Content Type name `${value}` cannot be pluralized. \nSuggestion: add Item after the name (e.g News -> NewsItem).',
  test(value) {
    if (pluralize.singular(value) === pluralize(value)) {
      return false;
    }

    return true;
  },
};

>>>>>>> 76001f25
const alreadyUsedContentTypeName = isEdition => {
  const usedNames = _.flatMap(strapi.contentTypes, ct => [ct.singularName, ct.pluralName]);

  return {
    name: 'nameAlreadyUsed',
    message: 'Content Type name `${value}` is already being used.',
    test(value) {
      // don't check on edition
      if (isEdition) return true;

      if (usedNames.includes(value)) {
        return false;
      }
      return true;
    },
  };
};

/**
 * Validates type kind
 */
const validateKind = kind => {
  return yup
    .string()
    .oneOf([typeKinds.SINGLE_TYPE, typeKinds.COLLECTION_TYPE])
    .validate(kind)
    .catch(error => Promise.reject(formatYupErrors(error)));
};

module.exports = {
  validateContentTypeInput,
  validateUpdateContentTypeInput,
  validateKind,
};<|MERGE_RESOLUTION|>--- conflicted
+++ resolved
@@ -125,13 +125,8 @@
   return {
     name: 'forbiddenContentTypeName',
     message: `Content Type name cannot be one of ${reservedNames.join(', ')}`,
-<<<<<<< HEAD
-    test: value => {
+    test(value) {
       if (value && reservedNames.includes(value)) {
-=======
-    test(value) {
-      if (reservedNames.includes(nameToSlug(value))) {
->>>>>>> 76001f25
         return false;
       }
 
@@ -140,22 +135,6 @@
   };
 };
 
-<<<<<<< HEAD
-=======
-const hasPluralName = {
-  name: 'hasPluralName',
-  message:
-    'Content Type name `${value}` cannot be pluralized. \nSuggestion: add Item after the name (e.g News -> NewsItem).',
-  test(value) {
-    if (pluralize.singular(value) === pluralize(value)) {
-      return false;
-    }
-
-    return true;
-  },
-};
-
->>>>>>> 76001f25
 const alreadyUsedContentTypeName = isEdition => {
   const usedNames = _.flatMap(strapi.contentTypes, ct => [ct.singularName, ct.pluralName]);
 
