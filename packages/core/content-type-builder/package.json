--- conflicted
+++ resolved
@@ -30,19 +30,11 @@
   },
   "dependencies": {
     "@sindresorhus/slugify": "1.1.0",
-<<<<<<< HEAD
     "@strapi/design-system": "1.7.4",
-    "@strapi/generators": "4.10.2",
-    "@strapi/helper-plugin": "4.10.2",
-    "@strapi/icons": "1.7.4",
-    "@strapi/utils": "4.10.2",
-=======
-    "@strapi/design-system": "1.7.3",
     "@strapi/generators": "4.10.4",
     "@strapi/helper-plugin": "4.10.4",
-    "@strapi/icons": "1.7.3",
+    "@strapi/icons": "1.7.4",
     "@strapi/utils": "4.10.4",
->>>>>>> 22d26447
     "fs-extra": "10.0.0",
     "immer": "9.0.19",
     "lodash": "4.17.21",
