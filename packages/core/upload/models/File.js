'use strict';

/**
 * Lifecycle callbacks for the `File` model.
 */

module.exports = {
  collectionName: 'files',
  info: {
    name: 'file',
    description: '',
  },
  options: {},
  pluginOptions: {
    'content-manager': {
      visible: false,
    },
    'content-type-builder': {
      visible: false,
    },
  },
  attributes: {
    name: {
      type: 'string',
      configurable: false,
      required: true,
    },
    alternativeText: {
      type: 'string',
      configurable: false,
    },
    caption: {
      type: 'string',
      configurable: false,
    },
    width: {
      type: 'integer',
      configurable: false,
    },
    height: {
      type: 'integer',
      configurable: false,
    },
    formats: {
      type: 'json',
      configurable: false,
    },
    hash: {
      type: 'string',
      configurable: false,
      required: true,
    },
    ext: {
      type: 'string',
      configurable: false,
    },
    mime: {
      type: 'string',
      configurable: false,
      required: true,
    },
    size: {
      type: 'decimal',
      configurable: false,
      required: true,
    },
    url: {
      type: 'string',
      configurable: false,
      required: true,
    },
    previewUrl: {
      type: 'string',
      configurable: false,
    },
    provider: {
      type: 'string',
      configurable: false,
      required: true,
    },
    provider_metadata: {
      type: 'json',
      configurable: false,
    },
<<<<<<< HEAD
    // related: {
    //   collection: '*',
    //   filter: 'field',
    //   configurable: false,
    // },
=======
    related: {
      type: 'relation',
      relation: 'morphToMany',
      configurable: false,
    },
>>>>>>> 46c94940
  },
};<|MERGE_RESOLUTION|>--- conflicted
+++ resolved
@@ -82,18 +82,10 @@
       type: 'json',
       configurable: false,
     },
-<<<<<<< HEAD
-    // related: {
-    //   collection: '*',
-    //   filter: 'field',
-    //   configurable: false,
-    // },
-=======
     related: {
       type: 'relation',
       relation: 'morphToMany',
       configurable: false,
     },
->>>>>>> 46c94940
   },
 };