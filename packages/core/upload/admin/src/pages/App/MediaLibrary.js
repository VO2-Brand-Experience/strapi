--- conflicted
+++ resolved
@@ -69,6 +69,7 @@
     }
   }
 `;
+
 export const MediaLibrary = () => {
   const { push } = useHistory();
   const {
@@ -98,11 +99,7 @@
   });
 
   const {
-<<<<<<< HEAD
     data: foldersData,
-=======
-    data: folders = [],
->>>>>>> ab665786
     isLoading: foldersLoading,
     errors: foldersError,
   } = useFolders({
@@ -123,7 +120,6 @@
     push(pathname);
   }
 
-<<<<<<< HEAD
   const folders =
     foldersData?.map((folder) => ({
       ...folder,
@@ -135,10 +131,6 @@
   const assets =
     assetsData?.results?.map((asset) => ({ ...asset, type: 'asset', isSelectable: canUpdate })) ||
     [];
-=======
-  const folderCount = folders.length;
-  const assets = assetsData?.results;
->>>>>>> ab665786
   const assetCount = assets?.length ?? 0;
 
   const isLoading = isCurrentFolderLoading || foldersLoading || permissionsLoading || assetsLoading;
