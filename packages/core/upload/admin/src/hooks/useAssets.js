--- conflicted
+++ resolved
@@ -7,14 +7,10 @@
 import pluginId from '../pluginId';
 import { axiosInstance, getRequestUrl } from '../utils';
 
-export const useAssets = ({ skipWhen, rawQuery }) => {
+export const useAssets = ({ skipWhen, query, rawQuery }) => {
   const { formatMessage } = useIntl();
   const toggleNotification = useNotification();
   const { notifyStatus } = useNotifyAT();
-<<<<<<< HEAD
-=======
-  const [{ query, rawQuery }] = useQueryParams();
->>>>>>> 4025ed2e
   const dataRequestURL = getRequestUrl('files');
 
   const getAssets = async () => {
