--- conflicted
+++ resolved
@@ -92,11 +92,7 @@
   border: 1px solid #4945ff;
 }
 
-<<<<<<< HEAD
-.c15 .sc-kBzgEd {
-=======
 .c15 .sc-ezHhwS {
->>>>>>> eb374ad2
   display: -webkit-box;
   display: -webkit-flex;
   display: -ms-flexbox;
@@ -166,11 +162,7 @@
   background: #ffffff;
 }
 
-<<<<<<< HEAD
-.c57 .sc-kBzgEd {
-=======
 .c57 .sc-ezHhwS {
->>>>>>> eb374ad2
   display: -webkit-box;
   display: -webkit-flex;
   display: -ms-flexbox;
