--- conflicted
+++ resolved
@@ -146,11 +146,7 @@
           class=" css-1hb7zxy-IndicatorsContainer"
         >
           <button
-<<<<<<< HEAD
-            class="sc-iseIHH sc-bJcRwn sc-jgaZKu iQNAGU foslXt eaSjfN"
-=======
             class="sc-eBTqsU sc-ksDcAU sc-bJcRwn elEUJG hjqBQK ddQtUR"
->>>>>>> eb374ad2
             type="button"
           >
             <svg
