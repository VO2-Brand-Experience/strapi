'use strict';

const { mapAsync } = require('@strapi/utils');
const { getService } = require('../../../utils');

const getSignedAttribute = (attributeName, entity, model) => {
  const { signFileUrls } = getService('file');

  if (!entity) return entity;

  const attribute = model.attributes[attributeName];

  switch (attribute?.type) {
    case 'media':
      if (attribute.multiple) {
        return mapAsync(entity, signFileUrls);
      }
      return signFileUrls(entity);
    case 'component':
      if (attribute.repeatable) {
        return mapAsync(entity, (component) => signEntityMedia(component, attribute.component));
      }
      return signEntityMedia(entity, attribute.component);
    case 'dynamiczone':
      return mapAsync(entity, (component) => signEntityMedia(component, component.__component));
    default:
      return entity;
  }
};

/**
 *
 * Iterate through an entity manager result
 * Check which modelAttributes are media and pre sign the image URLs
 * if they are from the current upload provider
 *
 * TODO: Create a strapi-utils function to iterate through an entity
 * and apply a function on each attribute type
 *
 * @param {Object} entity
 * @param {Object} modelAttributes
 * @returns
 */
const signEntityMedia = async (entity, uid) => {
  const model = strapi.getModel(uid);

  const signedEntity = {};

  // TODO: Use asyncReduce
  for (const attributeName of Object.keys(entity)) {
    signedEntity[attributeName] = await getSignedAttribute(
      attributeName,
      entity[attributeName],
      model
    );
  }

  return signedEntity;
};

const addSignedFileUrlsToAdmin = () => {
  const { provider } = strapi.plugins.upload;

  // We only need to sign the file urls if the provider is private
  if (!provider.isPrivate()) {
    return;
  }

  // TODO:
  // Test for private providers
  // Make an impact analysis of this feature
  //  - What about the webhooks emitted by the entity manager?
  //  - Do we want to sign the file urls in the event payload?
  // Test for every case in the Content manager so we don't miss any
<<<<<<< HEAD
  // Can we simplify the way to extend the content manager?
  // Documentation
  strapi.container
    .get('services')
    .extend(`plugin::content-manager.entity-manager`, (entityManager) => {
      const update = async (entity, body, uid) => {
        const updatedEntity = await entityManager.update(entity, body, uid);
        return signEntityMedia(updatedEntity, uid);
      };

      const publish = async (entity, body, uid) => {
        const publishedEntity = await entityManager.publish(entity, body, uid);
        return signEntityMedia(publishedEntity, uid);
      };

      const unpublish = async (entity, body, uid) => {
        const unpublishedEntity = await entityManager.unpublish(entity, body, uid);
        return signEntityMedia(unpublishedEntity, uid);
      };

      const findOneWithCreatorRolesAndCount = async (id, uid) => {
        // TODO: What if the entity is not found?
        const entity = await entityManager.findOneWithCreatorRolesAndCount(id, uid);
        return signEntityMedia(entity, uid);
      };

      const findWithRelationCountsPage = async (opts, uid) => {
        const entities = await entityManager.findWithRelationCountsPage(opts, uid);
        const results = await mapAsync(entities.results, async (entity) =>
          signEntityMedia(entity, uid)
        );

        return { ...entities, results };
      };

      return {
        ...entityManager,
        findOneWithCreatorRolesAndCount,
        findWithRelationCountsPage,
        update,
        publish,
        unpublish,
      };
=======
  // Make entity file signing non mutating
  // Move this extend into a folder called /extensions

  // TOPICS:
  // What about the webhooks emitted by the entity manager?
  //   Do we want to sign the file urls in the event payload?
  // We need to do this for create/update/delete/publish/unpublish too no?
  strapi.container
    .get('services')
    .extend('plugin::content-manager.entity-manager', (entityManager) => {
      /**
       * Map entity manager responses to sign private media URLs
       * @param {Object} entity
       * @param {string} uid
       * @returns
       */
      const mapEntity = async (entity, uid) => {
        await signEntityMedia(entity, uid);
        return entity;
      };

      return { ...entityManager, mapEntity };
>>>>>>> e0f395b4
    });
};

module.exports = {
  addSignedFileUrlsToAdmin,
};<|MERGE_RESOLUTION|>--- conflicted
+++ resolved
@@ -72,58 +72,8 @@
   //  - What about the webhooks emitted by the entity manager?
   //  - Do we want to sign the file urls in the event payload?
   // Test for every case in the Content manager so we don't miss any
-<<<<<<< HEAD
   // Can we simplify the way to extend the content manager?
   // Documentation
-  strapi.container
-    .get('services')
-    .extend(`plugin::content-manager.entity-manager`, (entityManager) => {
-      const update = async (entity, body, uid) => {
-        const updatedEntity = await entityManager.update(entity, body, uid);
-        return signEntityMedia(updatedEntity, uid);
-      };
-
-      const publish = async (entity, body, uid) => {
-        const publishedEntity = await entityManager.publish(entity, body, uid);
-        return signEntityMedia(publishedEntity, uid);
-      };
-
-      const unpublish = async (entity, body, uid) => {
-        const unpublishedEntity = await entityManager.unpublish(entity, body, uid);
-        return signEntityMedia(unpublishedEntity, uid);
-      };
-
-      const findOneWithCreatorRolesAndCount = async (id, uid) => {
-        // TODO: What if the entity is not found?
-        const entity = await entityManager.findOneWithCreatorRolesAndCount(id, uid);
-        return signEntityMedia(entity, uid);
-      };
-
-      const findWithRelationCountsPage = async (opts, uid) => {
-        const entities = await entityManager.findWithRelationCountsPage(opts, uid);
-        const results = await mapAsync(entities.results, async (entity) =>
-          signEntityMedia(entity, uid)
-        );
-
-        return { ...entities, results };
-      };
-
-      return {
-        ...entityManager,
-        findOneWithCreatorRolesAndCount,
-        findWithRelationCountsPage,
-        update,
-        publish,
-        unpublish,
-      };
-=======
-  // Make entity file signing non mutating
-  // Move this extend into a folder called /extensions
-
-  // TOPICS:
-  // What about the webhooks emitted by the entity manager?
-  //   Do we want to sign the file urls in the event payload?
-  // We need to do this for create/update/delete/publish/unpublish too no?
   strapi.container
     .get('services')
     .extend('plugin::content-manager.entity-manager', (entityManager) => {
@@ -133,13 +83,9 @@
        * @param {string} uid
        * @returns
        */
-      const mapEntity = async (entity, uid) => {
-        await signEntityMedia(entity, uid);
-        return entity;
-      };
+      const mapEntity = async (entity, uid) => signEntityMedia(entity, uid);
 
       return { ...entityManager, mapEntity };
->>>>>>> e0f395b4
     });
 };
 
