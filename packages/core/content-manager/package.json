{
  "name": "@strapi/plugin-content-manager",
  "version": "4.16.2",
  "description": "A powerful UI to easily manage your data.",
  "repository": {
    "type": "git",
    "url": "git://github.com/strapi/strapi.git"
  },
  "license": "SEE LICENSE IN LICENSE",
  "author": {
    "name": "Strapi Solutions SAS",
    "email": "hi@strapi.io",
    "url": "https://strapi.io"
  },
  "maintainers": [
    {
      "name": "Strapi Solutions SAS",
      "email": "hi@strapi.io",
      "url": "https://strapi.io"
    }
  ],
  "exports": {
    "./_internal/shared": {
      "types": "./dist/shared/index.d.ts",
      "source": "./shared/index.ts",
      "import": "./dist/shared/index.mjs",
      "require": "./dist/shared/index.js",
      "default": "./dist/shared/index.js"
    },
    "./strapi-server": {
      "types": "./dist/server/src/index.d.ts",
      "source": "./server/src/index.ts",
      "require": "./strapi-server.js",
      "default": "./strapi-server.js"
    },
    "./package.json": "./package.json"
  },
  "files": [
    "./dist",
    "strapi-server.js"
  ],
  "scripts": {
    "build": "pack-up build",
    "lint": "run -T eslint .",
    "test:ts:back": "run -T tsc --noEmit -p server/tsconfig.json",
    "test:unit": "run -T jest",
    "test:unit:watch": "run -T jest --watch",
    "watch": "pack-up watch"
  },
  "dependencies": {
    "@sindresorhus/slugify": "1.1.0",
<<<<<<< HEAD
    "@strapi/types": "workspace:*",
    "@strapi/utils": "4.15.5",
    "koa": "2.13.4",
    "koa-bodyparser": "4.4.1",
=======
    "@strapi/utils": "4.16.2",
>>>>>>> 5ee4c898
    "lodash": "4.17.21",
    "qs": "6.11.1"
  },
  "devDependencies": {
    "@strapi/pack-up": "workspace:*",
    "@types/jest": "29.5.2",
    "@types/lodash": "^4.14.191"
  },
  "engines": {
    "node": ">=18.0.0 <=20.x.x",
    "npm": ">=6.0.0"
  },
  "strapi": {
    "icon": "plug",
    "name": "content-manager",
    "displayName": "Content Manager",
    "description": "Quick way to see, edit and delete the data in your database.",
    "required": true,
    "kind": "plugin"
  }
}<|MERGE_RESOLUTION|>--- conflicted
+++ resolved
@@ -49,14 +49,10 @@
   },
   "dependencies": {
     "@sindresorhus/slugify": "1.1.0",
-<<<<<<< HEAD
-    "@strapi/types": "workspace:*",
-    "@strapi/utils": "4.15.5",
+    "@strapi/types": "4.16.2",
+    "@strapi/utils": "4.16.2",
     "koa": "2.13.4",
     "koa-bodyparser": "4.4.1",
-=======
-    "@strapi/utils": "4.16.2",
->>>>>>> 5ee4c898
     "lodash": "4.17.21",
     "qs": "6.11.1"
   },
