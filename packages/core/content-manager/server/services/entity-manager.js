'use strict';

const { omit } = require('lodash/fp');
const strapiUtils = require('@strapi/utils');
const { mapAsync } = require('@strapi/utils');
const { ApplicationError } = require('@strapi/utils').errors;
const { getService } = require('../utils');
const { getDeepPopulate, getDeepPopulateDraftCount } = require('./utils/populate');
const { getDeepRelationsCount } = require('./utils/count');
const { sumDraftCounts } = require('./utils/draft');
<<<<<<< HEAD
const { isWebhooksPopulateRelationsEnabled } = require('./utils/populate');

const { hasDraftAndPublish } = strapiUtils.contentTypes;
const { PUBLISHED_AT_ATTRIBUTE } = strapiUtils.contentTypes.constants;
const { ENTRY_PUBLISH, ENTRY_UNPUBLISH } = strapiUtils.webhook.webhookEvents;
=======
const {
  ALLOWED_WEBHOOK_EVENTS: { ENTRY_PUBLISH, ENTRY_UNPUBLISH },
} = require('../constants');

const { hasDraftAndPublish } = strapiUtils.contentTypes;
const { PUBLISHED_AT_ATTRIBUTE, CREATED_BY_ATTRIBUTE } = strapiUtils.contentTypes.constants;
>>>>>>> e41415e8

const omitPublishedAtField = omit(PUBLISHED_AT_ATTRIBUTE);

const emitEvent = async (uid, event, entity) => {
  const modelDef = strapi.getModel(uid);
  const sanitizedEntity = await strapiUtils.sanitize.sanitizers.defaultSanitizeOutput(
    modelDef,
    entity
  );

  strapi.eventHub.emit(event, {
    model: modelDef.modelName,
    entry: sanitizedEntity,
  });
};

const buildDeepPopulate = (uid) => {
  // User can configure to populate relations, so downstream services can use them.
  // They will be transformed into counts later if this is set to true.
  return getService('populate-builder')(uid)
    .populateDeep(Infinity)
    .countRelationsIf(isWebhooksPopulateRelationsEnabled(uid))
    .build();
};

/**
 * @type {import('./entity-manager').default}
 */
module.exports = ({ strapi }) => ({
  /**
   * Extend this function from other plugins to add custom mapping of entity
   * responses
   * @param {Object} entity
   * @returns
   */
  mapEntity(entity) {
    return entity;
  },

  /**
   * Some entity manager functions may return multiple entities or one entity.
   * This function maps the response in both cases
   * @param {Array|Object|null} entities
   * @param {string} uid
   */
  async mapEntitiesResponse(entities, uid) {
    if (entities?.results) {
      const mappedResults = await mapAsync(entities.results, (entity) =>
        this.mapEntity(entity, uid)
      );
      return { ...entities, results: mappedResults };
    }
    // if entity is single type
    return this.mapEntity(entities, uid);
  },

  async find(opts, uid) {
    const params = { ...opts, populate: getDeepPopulate(uid) };
    const entities = await strapi.entityService.findMany(uid, params);
    return this.mapEntitiesResponse(entities, uid);
  },

  async findPage(opts, uid) {
    const entities = await strapi.entityService.findPage(uid, opts);
    return this.mapEntitiesResponse(entities, uid);
  },

  async findOne(id, uid, opts = {}) {
    return strapi.entityService
      .findOne(uid, id, opts)
      .then((entity) => this.mapEntity(entity, uid));
  },

  async create(body, uid) {
    const modelDef = strapi.getModel(uid);
    const publishData = { ...body };
    const populate = await buildDeepPopulate(uid);

    if (hasDraftAndPublish(modelDef)) {
      publishData[PUBLISHED_AT_ATTRIBUTE] = null;
    }

    const params = { data: publishData, populate };

    const entity = await strapi.entityService
      .create(uid, params)
      .then((entity) => this.mapEntity(entity, uid));

    if (isWebhooksPopulateRelationsEnabled(uid)) {
      return getDeepRelationsCount(entity, uid);
    }

    return entity;
  },

  async update(entity, body, uid) {
    const publishData = omitPublishedAtField(body);
    const populate = await buildDeepPopulate(uid);
    const params = { data: publishData, populate };

    const updatedEntity = await strapi.entityService
      .update(uid, entity.id, params)
      .then((entity) => this.mapEntity(entity, uid));

    if (isWebhooksPopulateRelationsEnabled(uid)) {
      return getDeepRelationsCount(updatedEntity, uid);
    }

    return updatedEntity;
  },

  async delete(entity, uid) {
    const populate = await buildDeepPopulate(uid);
    const deletedEntity = await strapi.entityService.delete(uid, entity.id, { populate });

    // If relations were populated, relations count will be returned instead of the array of relations.
    if (isWebhooksPopulateRelationsEnabled(uid)) {
      return getDeepRelationsCount(deletedEntity, uid);
    }

    return deletedEntity;
  },

  // FIXME: handle relations
  deleteMany(opts, uid) {
    return strapi.entityService.deleteMany(uid, opts);
  },

  async publish(entity, uid, body = {}) {
    if (entity[PUBLISHED_AT_ATTRIBUTE]) {
      throw new ApplicationError('already.published');
    }

    // validate the entity is valid for publication
    await strapi.entityValidator.validateEntityCreation(
      strapi.getModel(uid),
      entity,
      undefined,
      entity
    );

    const data = { ...body, [PUBLISHED_AT_ATTRIBUTE]: new Date() };
    const populate = await buildDeepPopulate(uid);

    const params = { data, populate };

    const updatedEntity = await strapi.entityService.update(uid, entity.id, params);

    await emitEvent(uid, ENTRY_PUBLISH, updatedEntity);

    const mappedEntity = await this.mapEntity(updatedEntity, uid);

    // If relations were populated, relations count will be returned instead of the array of relations.
    if (isWebhooksPopulateRelationsEnabled(uid)) {
      return getDeepRelationsCount(mappedEntity, uid);
    }

    return mappedEntity;
  },

  async publishMany(entities, uid) {
    if (!entities.length) {
      return null;
    }

    // Validate entities before publishing, throw if invalid
    await Promise.all(
      entities.map((entityToUpdate) => {
        return strapi.entityValidator.validateEntityCreation(
          strapi.getModel(uid),
          entityToUpdate,
          {
            isDraft: true,
          },
          entityToUpdate
        );
      })
    );

    // Only publish entities without a published_at date
    const entitiesToPublish = entities
      .filter((entity) => !entity[PUBLISHED_AT_ATTRIBUTE])
      .map((entity) => entity.id);

    const filters = { id: { $in: entitiesToPublish } };
    const data = {
      [PUBLISHED_AT_ATTRIBUTE]: new Date(),
    };
    const populate = isRelationsPopulateEnabled(uid)
      ? getDeepPopulate(uid, {})
      : getDeepPopulate(uid, { countMany: true, countOne: true });
    // Everything is valid, publish
    const publishedEntitiesCount = await strapi.db.query(uid).updateMany({
      where: filters,
      data,
    });
    // Get the updated entities since updateMany only returns the count
    const publishedEntities = await strapi.entityService.findMany(uid, { filters, populate });
    // Emit the publish event for all updated entities
    await Promise.all(publishedEntities.map((entity) => emitEvent(uid, ENTRY_PUBLISH, entity)));

    // Return the number of published entities
    return publishedEntitiesCount;
  },

  async unpublishMany(entities, uid) {
    if (!entities.length) {
      return null;
    }

    // Only unpublish entities with a published_at date
    const entitiesToUnpublish = entities
      .filter((entity) => entity[PUBLISHED_AT_ATTRIBUTE])
      .map((entity) => entity.id);

    const filters = { id: { $in: entitiesToUnpublish } };
    const data = {
      [PUBLISHED_AT_ATTRIBUTE]: null,
    };
    const populate = isRelationsPopulateEnabled(uid)
      ? getDeepPopulate(uid, {})
      : getDeepPopulate(uid, { countMany: true, countOne: true });

    // No need to validate, unpublish
    const unpublishedEntitiesCount = await strapi.db.query(uid).updateMany({
      where: filters,
      data,
    });
    // Get the updated entities since updateMany only returns the count
    const unpublishedEntities = await strapi.entityService.findMany(uid, { filters, populate });
    // Emit the unpublish event for all updated entities
    await Promise.all(unpublishedEntities.map((entity) => emitEvent(uid, ENTRY_UNPUBLISH, entity)));

    // Return the number of unpublished entities
    return unpublishedEntitiesCount;
  },

  async unpublish(entity, uid, body = {}) {
    if (!entity[PUBLISHED_AT_ATTRIBUTE]) {
      throw new ApplicationError('already.draft');
    }

    const data = { ...body, [PUBLISHED_AT_ATTRIBUTE]: null };
    const populate = await buildDeepPopulate(uid);

    const params = { data, populate };

    const updatedEntity = await strapi.entityService.update(uid, entity.id, params);

    await emitEvent(uid, ENTRY_UNPUBLISH, updatedEntity);

    const mappedEntity = await this.mapEntity(updatedEntity, uid);

    // If relations were populated, relations count will be returned instead of the array of relations.
    if (isWebhooksPopulateRelationsEnabled(uid)) {
      return getDeepRelationsCount(mappedEntity, uid);
    }

    return mappedEntity;
  },

  async getNumberOfDraftRelations(id, uid) {
    const { populate, hasRelations } = getDeepPopulateDraftCount(uid);

    if (!hasRelations) {
      return 0;
    }

    const entity = await strapi.entityService.findOne(uid, id, { populate });

    return sumDraftCounts(entity, uid);
  },
});<|MERGE_RESOLUTION|>--- conflicted
+++ resolved
@@ -8,20 +8,13 @@
 const { getDeepPopulate, getDeepPopulateDraftCount } = require('./utils/populate');
 const { getDeepRelationsCount } = require('./utils/count');
 const { sumDraftCounts } = require('./utils/draft');
-<<<<<<< HEAD
 const { isWebhooksPopulateRelationsEnabled } = require('./utils/populate');
-
-const { hasDraftAndPublish } = strapiUtils.contentTypes;
-const { PUBLISHED_AT_ATTRIBUTE } = strapiUtils.contentTypes.constants;
-const { ENTRY_PUBLISH, ENTRY_UNPUBLISH } = strapiUtils.webhook.webhookEvents;
-=======
 const {
   ALLOWED_WEBHOOK_EVENTS: { ENTRY_PUBLISH, ENTRY_UNPUBLISH },
 } = require('../constants');
 
 const { hasDraftAndPublish } = strapiUtils.contentTypes;
-const { PUBLISHED_AT_ATTRIBUTE, CREATED_BY_ATTRIBUTE } = strapiUtils.contentTypes.constants;
->>>>>>> e41415e8
+const { PUBLISHED_AT_ATTRIBUTE } = strapiUtils.contentTypes.constants;
 
 const omitPublishedAtField = omit(PUBLISHED_AT_ATTRIBUTE);
 
@@ -189,14 +182,12 @@
 
     // Validate entities before publishing, throw if invalid
     await Promise.all(
-      entities.map((entityToUpdate) => {
+      entities.map((entity) => {
         return strapi.entityValidator.validateEntityCreation(
           strapi.getModel(uid),
-          entityToUpdate,
-          {
-            isDraft: true,
-          },
-          entityToUpdate
+          entity,
+          { isDraft: true },
+          entity
         );
       })
     );
@@ -207,12 +198,9 @@
       .map((entity) => entity.id);
 
     const filters = { id: { $in: entitiesToPublish } };
-    const data = {
-      [PUBLISHED_AT_ATTRIBUTE]: new Date(),
-    };
-    const populate = isRelationsPopulateEnabled(uid)
-      ? getDeepPopulate(uid, {})
-      : getDeepPopulate(uid, { countMany: true, countOne: true });
+    const data = { [PUBLISHED_AT_ATTRIBUTE]: new Date() };
+    const populate = await buildDeepPopulate(uid);
+
     // Everything is valid, publish
     const publishedEntitiesCount = await strapi.db.query(uid).updateMany({
       where: filters,
@@ -238,12 +226,8 @@
       .map((entity) => entity.id);
 
     const filters = { id: { $in: entitiesToUnpublish } };
-    const data = {
-      [PUBLISHED_AT_ATTRIBUTE]: null,
-    };
-    const populate = isRelationsPopulateEnabled(uid)
-      ? getDeepPopulate(uid, {})
-      : getDeepPopulate(uid, { countMany: true, countOne: true });
+    const data = { [PUBLISHED_AT_ATTRIBUTE]: null };
+    const populate = await buildDeepPopulate(uid);
 
     // No need to validate, unpublish
     const unpublishedEntitiesCount = await strapi.db.query(uid).updateMany({
