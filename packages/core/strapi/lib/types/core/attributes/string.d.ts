--- conflicted
+++ resolved
@@ -4,11 +4,7 @@
   regex?: RegExp;
 }
 
-<<<<<<< HEAD
-export type String = Attribute.Attribute<'string'> &
-=======
 export type String = Attribute.OfType<'string'> &
->>>>>>> 595a4c88
   // Properties
   StringProperties &
   // Options
