--- conflicted
+++ resolved
@@ -320,11 +320,7 @@
             },
           ]);
           if (!answers.fromToken?.length) {
-<<<<<<< HEAD
             exitWith(1, 'No token provided for remote source, aborting transfer.');
-=======
-            exitWith(1, 'No token entered, aborting transfer.');
->>>>>>> cf334338
           }
           thisCommand.opts().fromToken = answers.fromToken;
         }
@@ -347,11 +343,7 @@
             },
           ]);
           if (!answers.toToken?.length) {
-<<<<<<< HEAD
             exitWith(1, 'No token provided for remote destination, aborting transfer.');
-=======
-            exitWith(1, 'No token entered, aborting transfer.');
->>>>>>> cf334338
           }
           thisCommand.opts().toToken = answers.toToken;
         }
