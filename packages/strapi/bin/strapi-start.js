--- conflicted
+++ resolved
@@ -66,11 +66,7 @@
       };
 
       const setFilesToWatch = (src) => {
-<<<<<<< HEAD
-        var files = _.includes(src, '/admin') || _.includes(src, 'components') ? [] : fs.readdirSync(src);
-=======
         let files = _.includes(src, '/admin') || _.includes(src, 'components') ? [] : fs.readdirSync(src);
->>>>>>> 6a4a0742
 
         _.forEach(files, file => {
           if (
